--- conflicted
+++ resolved
@@ -1,19 +1,17 @@
 {
-    "cSpell.words": [
-        "DPLL",
-        "DPLLCs",
-        "Hamburgler",
-        "Kalkulierba",
-<<<<<<< HEAD
-        "Keccak",
-        "Zoomable",
-        "kbae",
-        "kbar",
-        "kbcc",
-        "kbde",
-=======
-        "Zoomable",
->>>>>>> e444c8a2
-        "preact"
-    ]
+  "cSpell.words": [
+    "DPLL",
+    "DPLLCs",
+    "Hamburgler",
+    "Kalkulierba",
+    "Keccak",
+    "Zoomable",
+    "kbae",
+    "kbar",
+    "kbcc",
+    "kbde",
+    "preact"
+  ],
+  "prettier.prettierPath": ".vscode/pnpify/prettier/index.js",
+  "typescript.tsdk": ".vscode/pnpify/typescript/lib"
 }