--- conflicted
+++ resolved
@@ -5,11 +5,7 @@
 import Home from "../routes/home";
 import Tableaux from "../routes/prop-tableaux";
 import TableauxView from "../routes/prop-tableaux/view";
-<<<<<<< HEAD
-import { AppState, Notification } from "../types/app";
-=======
 import { AppState, Notification, NotificationType } from "../types/app";
->>>>>>> d5f0cf4e
 import Header from "./header";
 import Snackbar from "./snackbar";
 import * as style from "./style.css";
@@ -47,8 +43,6 @@
     const removeNotification = (idx: number) => {
         setNotifications(notifications.filter((_, i) => idx !== i));
     };
-<<<<<<< HEAD
-=======
 
     const handleError = (msg: string) =>
         addNotification({ type: NotificationType.Error, message: msg });
@@ -64,7 +58,6 @@
     useEffect(() => {
         checkServer(SERVER, handleError);
     }, []);
->>>>>>> d5f0cf4e
 
     /**
      * Updates the state of the given calculus
