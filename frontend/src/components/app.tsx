import { createContext, h } from "preact";
import { Router } from "preact-router";
import { useEffect, useState } from "preact/hooks";

<<<<<<< HEAD
import Confetti from "../helpers/confetti";
=======
import { checkClose as checkCloseHelper, checkCloseFn } from "../helpers/api";
>>>>>>> f5813b14
import Home from "../routes/home";
import Tableaux from "../routes/prop-tableaux";
import TableauxView from "../routes/prop-tableaux/view";
import { AppState, Notification, NotificationType } from "../types/app";
import Header from "./header";
import Snackbar from "./snackbar";
import * as style from "./style.css";

const SERVER = `http://${location.hostname}:7000`;

// Create our contexts.
export const SmallScreen = createContext<boolean>(false);
export const CheckClose = createContext<checkCloseFn | undefined>(undefined);

const SMALL_SCREEN_THRESHOLD = 700;

/**
 * Check if server is online
 * @param {string} url - The url to send a request to
 * @param {Function} onError - Error handler
 * @returns {Promise} - Promise that resolves when check is done
 */
async function checkServer(url: string, onError: (msg: string) => void) {
    try {
        await fetch(url);
    } catch (e) {
        onError(`Server ${url} appears to be offline`);
    }
}

/**
 * Updates the setter with the new small screen info
 * @param {Function} setter - the function to call with the new value.
 * @returns {void} - nothing. JSDoc is dumb.
 */
const updateSmallScreen = (setter: (s: boolean) => void) => {
    const width = window.innerWidth;
    const small = width < SMALL_SCREEN_THRESHOLD;
    setter(small);
};

// Used for debugging with Yarn
if ((module as any).hot) {
    // tslint:disable-next-line:no-var-requires
    require("preact/debug");
}

// This is the main App component which handles routing and calls other components
const App: preact.FunctionalComponent = () => {
    const [state, setState] = useState<AppState>({});
    const [notification, setNotification] = useState<Notification | undefined>(
        undefined
    );
    const [smallScreen, setSmallScreen] = useState<boolean>(false);

    const removeNotification = () => {
        setNotification(undefined);
    };

    const handleError = (msg: string) =>
        setNotification({ type: NotificationType.Error, message: msg });

    const handleSuccess = (msg: string) =>
        setNotification({ type: NotificationType.Success, message: msg });

    // @ts-ignore
    const handleMessage = (
        msg: string,
        type: NotificationType = NotificationType.None
    ) => setNotification({ type, message: msg });

    useEffect(() => {
        checkServer(SERVER, handleError);
<<<<<<< HEAD
        const cf = new Confetti({ speed: 10, maxCount: 150 });

        window.addEventListener("kbar-confetti", () => {
            cf.start();

            setTimeout(() => cf.stop(), 2000);
        });
=======
        updateSmallScreen(setSmallScreen);
        window.addEventListener("resize", () =>
            updateSmallScreen(setSmallScreen)
        );
>>>>>>> f5813b14
    }, []);

    /**
     * Updates the state of the given calculus
     * @param {string} id  - the id of the calculus
     * @param {any} newState  - new state of the calculus
     * @returns {void}
     */
    function onChange<K extends keyof AppState>(id: K, newState: AppState[K]) {
        setState(s => ({ ...s, [id]: newState }));
    }

    const checkClose = checkCloseHelper(SERVER, handleError, handleSuccess);

    return (
        <div id="app">
            <SmallScreen.Provider value={smallScreen}>
                <CheckClose.Provider value={checkClose}>
                    <Header />
                    <main class={style.main}>
                        <Router>
                            <Home path="/" />

                            <Tableaux
                                path="/prop-tableaux"
                                server={SERVER}
                                onChange={onChange}
                                onError={handleError}
                            />
                            <TableauxView
                                path="/prop-tableaux/view"
                                server={SERVER}
                                state={state["prop-tableaux"]}
                                onChange={onChange}
                                onError={handleError}
                                onSuccess={handleSuccess}
                            />
                        </Router>
                    </main>
                    <div class={style.notifications}>
                        {notification && (
                            <Snackbar
                                notification={notification}
                                onDelete={() => removeNotification()}
                            />
                        )}
                    </div>
                </CheckClose.Provider>
            </SmallScreen.Provider>
        </div>
    );
};

export default App;<|MERGE_RESOLUTION|>--- conflicted
+++ resolved
@@ -2,11 +2,8 @@
 import { Router } from "preact-router";
 import { useEffect, useState } from "preact/hooks";
 
-<<<<<<< HEAD
 import Confetti from "../helpers/confetti";
-=======
 import { checkClose as checkCloseHelper, checkCloseFn } from "../helpers/api";
->>>>>>> f5813b14
 import Home from "../routes/home";
 import Tableaux from "../routes/prop-tableaux";
 import TableauxView from "../routes/prop-tableaux/view";
@@ -80,7 +77,7 @@
 
     useEffect(() => {
         checkServer(SERVER, handleError);
-<<<<<<< HEAD
+
         const cf = new Confetti({ speed: 10, maxCount: 150 });
 
         window.addEventListener("kbar-confetti", () => {
@@ -88,12 +85,11 @@
 
             setTimeout(() => cf.stop(), 2000);
         });
-=======
+
         updateSmallScreen(setSmallScreen);
         window.addEventListener("resize", () =>
             updateSmallScreen(setSmallScreen)
         );
->>>>>>> f5813b14
     }, []);
 
     /**
