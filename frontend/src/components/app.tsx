import { h } from "preact";
import AsyncRoute from "preact-async-route";
<<<<<<< HEAD
import {getCurrentUrl, Router, RouterOnChangeArgs} from "preact-router";
import {useEffect, useState} from "preact/hooks";
=======
import { Router } from "preact-router";
import { useEffect } from "preact/hooks";
>>>>>>> 339d32b3

import { AppStateProvider, useAppState } from "../helpers/app-state";
import Confetti from "../helpers/confetti";
import { AppStateActionType, Calculus } from "../types/app";
import Header from "./header";
import Snackbar from "./snackbar";
import * as style from "./style.scss";

const SMALL_SCREEN_THRESHOLD = 700;

/**
 * Check if server is online
 * @param {string} url - The url to send a request to
 * @param {Function} onError - Error handler
 * @returns {Promise} - Promise that resolves when check is done
 */
async function checkServer(url: string, onError: (msg: string) => void) {
    try {
        await fetch(url);
    } catch (e) {
        onError(`Server ${url} appears to be offline`);
    }
}

/**
 * Updates the setter with the new small screen info
 * @param {Function} setter - the function to call with the new value.
 * @returns {void} - nothing. JSDoc is dumb.
 */
const updateSmallScreen = (setter: (s: boolean) => void) => {
    const width = window.innerWidth;
    const small = width < SMALL_SCREEN_THRESHOLD;
    setter(small);
};

// Used for debugging with Yarn
if ((module as any).hot) {
    // tslint:disable-next-line:no-var-requires
    require("preact/debug");
}

// This is the main App component which handles routing and calls other components
const App: preact.FunctionalComponent = () => {
    const {
        notification,
        server,
        dispatch,
        onError,
        removeNotification
    } = useAppState();
    const setSmallScreen = (small: boolean) =>
        dispatch({ type: AppStateActionType.SET_SMALL_SCREEN, value: small });
    const [currentUrl, setCurrentUrl] = useState<string>(getCurrentUrl());

    /**
     * Execute actions based upon if the route changed
     * @param {RouterOnChangeArgs} args - The arguments of the current route change
     * @returns {void}
     */
    const onChangeRoute = (args: RouterOnChangeArgs) => {
        setCurrentUrl(args.url);
        removeNotification();
    };

    useEffect(() => {
        checkServer(server, onError);

        const cf = new Confetti({ speed: 10, maxCount: 150 });

        window.addEventListener("kbar-confetti", () => {
            cf.start();

            setTimeout(() => cf.stop(), 2000);
        });

        updateSmallScreen(setSmallScreen);
        window.addEventListener("resize", () =>
            updateSmallScreen(setSmallScreen)
        );
    }, []);

    return (
        <div id="app">
            <Header currentUrl={currentUrl} />
            <main class={style.main}>
                <Router onChange={onChangeRoute} >
                    <AsyncRoute
                        path="/"
                        getComponent={() =>
                            import("../routes/home").then(m => m.default)
                        }
                    />
                    <AsyncRoute
                        path={"/" + Calculus.propTableaux}
                        calculus={Calculus.propTableaux}
                        getComponent={() =>
                            import("../routes/tableaux").then(m => m.default)
                        }
                    />
                    <AsyncRoute
                        path={"/" + Calculus.propTableaux + "/view"}
                        calculus={Calculus.propTableaux}
                        getComponent={() =>
                            import("../routes/tableaux/view").then(
                                m => m.default
                            )
                        }
                    />
                    <AsyncRoute
                        path="/fo-tableaux"
                        calculus={Calculus.foTableaux}
                        getComponent={() =>
                            import("../routes/tableaux").then(m => m.default)
                        }
                    />
                    <AsyncRoute
                        path={"/" + Calculus.foTableaux + "/view"}
                        calculus={Calculus.foTableaux}
                        getComponent={() =>
                            import("../routes/tableaux/view").then(
                                m => m.default
                            )
                        }
                    />
                    <AsyncRoute
                        path={"/" + Calculus.propResolution}
                        getComponent={() =>
                            import("../routes/prop-resolution").then(
                                m => m.default
                            )
                        }
                    />
                    <AsyncRoute
                        path={"/" + Calculus.propResolution + "/view"}
                        getComponent={() =>
                            import("../routes/prop-resolution/view").then(
                                m => m.default
                            )
                        }
                    />
                </Router>
            </main>
            <div class={style.notifications}>
                {notification && (
                    <Snackbar
                        notification={notification}
                        onDelete={() => removeNotification()}
                    />
                )}
            </div>
            <svg id="kbar-svg" />
        </div>
    );
};

export default AppStateProvider(App);<|MERGE_RESOLUTION|>--- conflicted
+++ resolved
@@ -1,12 +1,7 @@
 import { h } from "preact";
 import AsyncRoute from "preact-async-route";
-<<<<<<< HEAD
-import {getCurrentUrl, Router, RouterOnChangeArgs} from "preact-router";
-import {useEffect, useState} from "preact/hooks";
-=======
-import { Router } from "preact-router";
-import { useEffect } from "preact/hooks";
->>>>>>> 339d32b3
+import { getCurrentUrl, Router, RouterOnChangeArgs } from "preact-router";
+import { useEffect, useState } from "preact/hooks";
 
 import { AppStateProvider, useAppState } from "../helpers/app-state";
 import Confetti from "../helpers/confetti";
