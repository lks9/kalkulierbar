import { event, hierarchy, HierarchyNode, select, tree, zoom } from "d3";
import { Component, Fragment, h } from "preact";
import { useRef } from "preact/hooks";

import {
    SelectNodeOptions,
    TableauxNode,
    TableauxTreeGoToEvent
} from "../../../types/tableaux";
import TableauxTreeNode from "../node";

import * as nodeStyle from "../node/style.css";
import * as style from "./style.css";

// Properties Interface for the TableauxTreeView component
interface Props {
    /**
     * The nodes of the tree
     */
    nodes: TableauxNode[];
    /**
     * The id of a node if one is selected
     */
    selectedNodeId: number | undefined;
    /**
     * The function to call, when the user selects a node
     */
    selectNodeCallback: (node: D3Data, options?: SelectNodeOptions) => void;
    /**
     * Informs the element that the screen is small.
     */
    smallScreen: boolean;
}

interface State {
    /**
     * Current transform applied to the tree.
     */
    transform: Transform;
    /**
     * Current root of the tree.
     */
    root?: HierarchyNode<D3Data>;
    /**
     * Height of the tree.
     */
    treeHeight: number;
    /**
     * Width of the tree.
     */
    treeWidth: number;
}

// Interface for a node
export interface D3Data {
    id: number;
    name: string;
    isLeaf: boolean;
    negated: boolean;
    isClosed: boolean;
    closeRef: number | null;
    children?: D3Data[];
}

// Creates a tree layout function
const layout = tree();

/**
 * Transforms the node data received by the server to data
 * accepted by d3
 * @param {number} id  - the node to transform
 * @param {TableauxNode[]} nodes  - list of all nodes
 * @returns {D3Data} - data as d3 parsable
 */
const transformNodeToD3Data = (id: number, nodes: TableauxNode[]): D3Data => {
    const node = nodes[id];
    const isLeaf = !node.children.length;
    const children = isLeaf
        ? undefined
        : node.children.map(c => transformNodeToD3Data(c, nodes));

    return {
        id,
        name: node.spelling,
        isLeaf,
        children,
        negated: node.negated,
        isClosed: node.isClosed,
        closeRef: node.closeRef
    };
};

/**
 *
 * @param {Array<HierarchyNode<D3Data>>} nodes - The nodes we iterate over
 * @param {number} id - Id of the ancestor
 * @returns {HierarchyNode<D3Data>} - The ancestor
 */
const getNodeById = (nodes: Array<HierarchyNode<D3Data>>, id: number) =>
    nodes.find(n => n.data.id === id)!;

interface ClosingEdgeProps {
    leaf: HierarchyNode<D3Data>;
    pred: HierarchyNode<D3Data>;
}

// Component to display an edge in a graph
const ClosingEdge: preact.FunctionalComponent<ClosingEdgeProps> = ({
    leaf,
    pred
}) => {
    // Calculate coordinates
    const x1 = (leaf as any).x;
    const y1 = (leaf as any).y;
    const x2 = (pred as any).x;
    const y2 = (pred as any).y;

    // Calculate edge
    // M -> move to point x1,y1
    // Q -> draw quadratic curve (type of Bezier Curve https://developer.mozilla.org/de/docs/Web/SVG/Tutorial/Pfade)
    //      xC,yC of the control point
    //      x2,y2 of the target
    // should look like d="M x1 x2 Q xC yC x2 y2"
    // Todo: use Stringtemplates
    let controlpoint = x1 - (y1 - y2) / 2;
    if (x1 > x2) {
        controlpoint = x1 + (y1 - y2) / 2;
    }
    const d =
        "M " +
        x1 +
        " " +
        y1 +
        " Q " +
        controlpoint +
        " " +
        (y1 + y2) / 2 +
        " " +
        x2 +
        " " +
        y2;
    //   console.log('M ${x1} ${y1} Q ${controlpoint} ${(y1 + y2) / 2} ${x2} ${y2}')
    return <path d={d} class={style.link} />;
};

interface Transform {
    x: number;
    y: number;
    /**
     * Scale factor.
     */
    k: number;
}

const INIT_TRANSFORM: Transform = { x: 0, y: 0, k: 1 };

class TableauxTreeView extends Component<Props, State> {
    public static getDerivedStateFromProps(props: Props) {
        const { nodes, smallScreen } = props;

        // Transform nodes to d3 hierarchy
        const root = hierarchy(transformNodeToD3Data(0, nodes));
        // Size of the nodes. [width, height]
        const nodeSize: [number, number] = smallScreen ? [70, 70] : [140, 140];
        // Calculate tree size
        const treeHeight = root.height * nodeSize[1];
        const leaves = root.copy().count().value || 1;
        const treeWidth = leaves * nodeSize[0];

        // Let d3 calculate our layout
        layout.size([treeWidth, treeHeight]);
        layout(root);
        return {
            root,
            treeHeight,
            treeWidth
        };
    }

    public state = {
        transform: INIT_TRANSFORM,
        root: undefined as HierarchyNode<D3Data> | undefined,
        treeHeight: 0,
        treeWidth: 0
    };

    public setTransform(transform: Transform) {
        this.setState(s => ({ ...s, transform }));
    }

    /**
     * Sets up our zoom listener on the svg element.
     * Has to be run after every render (As far as I know)
     * @returns {void} - nothing. JSDoc is dumb.
     */
    public bindZoom() {
        // Get the elements to manipulate
        const svg = select(`.${style.svg}`);
        // Add zoom and drag behavior
        svg.call(
            zoom().on("zoom", () => {
                const { x, y, k } = event.transform as Transform;
                this.setTransform({ x, y, k });
            }) as any
        );
    }

    public componentDidMount() {
        this.bindZoom();

        window.addEventListener("kbar-center-tree", () => {
            this.setTransform(INIT_TRANSFORM);
        });

        window.addEventListener("kbar-go-to-node", e => {
            this.goToNode((e as TableauxTreeGoToEvent).detail.node);
        });
    }

    public componentDidUpdate() {
        this.bindZoom();
    }

    /**
     * Centers the tree on node `n`.
     * @param {number} n - the id of the node to which we should go.
     * @returns {void} - nothing. JSDoc is dumb.
     */
    public goToNode(n: number) {
        const node = getNodeById(this.state.root!.descendants(), n);
        this.props.selectNodeCallback(node.data, { ignoreClause: true });

        const { x, y } = node as any;
        this.setTransform({
            x: this.state.treeWidth / 2 - x,
            y: this.state.treeHeight / 2 - y,
            k: 1
        });
    }

    public render() {
        const { selectedNodeId, selectNodeCallback } = this.props;
        const { root, treeHeight, treeWidth, transform } = this.state;

        // This is the reference to our SVG element
        const svgRef = useRef<any>();

        // If we have a SVG, set its zoom to our transform
        // Unfortunately, none of the methods that should work, do
        // so this is pretty dirty
        if (svgRef.current) {
            const e = svgRef.current;
            const t = e.__zoom;
            t.x = transform.x;
            t.y = transform.y;
            t.k = transform.k;
        }

        return (
            <div class="card">
                <svg
                    ref={svgRef}
                    class={style.svg}
                    width="100%"
                    height={`${treeHeight + 16}px`}
                    style="min-height: 60vh"
                    viewBox={`0 -10 ${treeWidth} ${treeHeight + 64}`}
                    preserveAspectRatio="xMidyMid meet"
                >
<<<<<<< HEAD
                    <g class="links">
                        {root.links().map(l => (
                            <line
                                class={style.link}
                                x1={(l.source as any).x}
                                y1={(l.source as any).y + 6}
                                x2={(l.target as any).x}
                                y2={(l.target as any).y - 18}
                            />
                        ))}
                    </g>
                    <g class="nodes">
                        {root.descendants().map(n => (
                            <Fragment>
                                <TableauxTreeNode
                                    selectNodeCallback={selectNodeCallback}
                                    node={n}
                                    selected={n.data.id === selectedNodeId}
                                />
                                {n.data.closeRef !== null ? (
                                    <ClosingEdge
                                        leaf={n}
                                        pred={getAncestorById(
                                            n,
                                            n.data.closeRef!
=======
                    <g
                        transform={`translate(${transform.x} ${transform.y +
                            16}) scale(${transform.k})`}
                    >
                        <g>
                            {
                                <Fragment>
                                    {/* First render ClosingEdges -> keep order to avoid overlapping */
                                    root!
                                        .descendants()
                                        .map(n =>
                                            n.data.closeRef !== null ? (
                                                <ClosingEdge
                                                    leaf={n}
                                                    pred={getNodeById(
                                                        n.ancestors(),
                                                        n.data.closeRef
                                                    )}
                                                />
                                            ) : null
>>>>>>> f5813b14
                                        )}
                                    {/* Second render links between nodes */
                                    root!.links().map(l => (
                                        <line
                                            class={style.link}
                                            x1={(l.source as any).x}
                                            y1={(l.source as any).y + 6}
                                            x2={(l.target as any).x}
                                            y2={(l.target as any).y - 18}
                                        />
                                    ))}
                                    {/* Third render nodes -> renders above all previous elements */
                                    root!.descendants().map(n => (
                                        <TableauxTreeNode
                                            selectNodeCallback={
                                                selectNodeCallback
                                            }
                                            node={n}
                                            selected={
                                                n.data.id === selectedNodeId
                                            }
                                            filling={
                                                n.data.isClosed
                                                    ? nodeStyle.fClosed
                                                    : nodeStyle.fDefault
                                            }
                                        />
                                    ))}
                                </Fragment>
                            }
                        </g>
                    </g>
                </svg>
            </div>
        );
    }
}

export default TableauxTreeView;<|MERGE_RESOLUTION|>--- conflicted
+++ resolved
@@ -267,33 +267,6 @@
                     viewBox={`0 -10 ${treeWidth} ${treeHeight + 64}`}
                     preserveAspectRatio="xMidyMid meet"
                 >
-<<<<<<< HEAD
-                    <g class="links">
-                        {root.links().map(l => (
-                            <line
-                                class={style.link}
-                                x1={(l.source as any).x}
-                                y1={(l.source as any).y + 6}
-                                x2={(l.target as any).x}
-                                y2={(l.target as any).y - 18}
-                            />
-                        ))}
-                    </g>
-                    <g class="nodes">
-                        {root.descendants().map(n => (
-                            <Fragment>
-                                <TableauxTreeNode
-                                    selectNodeCallback={selectNodeCallback}
-                                    node={n}
-                                    selected={n.data.id === selectedNodeId}
-                                />
-                                {n.data.closeRef !== null ? (
-                                    <ClosingEdge
-                                        leaf={n}
-                                        pred={getAncestorById(
-                                            n,
-                                            n.data.closeRef!
-=======
                     <g
                         transform={`translate(${transform.x} ${transform.y +
                             16}) scale(${transform.k})`}
@@ -314,7 +287,6 @@
                                                     )}
                                                 />
                                             ) : null
->>>>>>> f5813b14
                                         )}
                                     {/* Second render links between nodes */
                                     root!.links().map(l => (
