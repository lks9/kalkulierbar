import { HierarchyNode } from "d3";
import { createRef, h } from "preact";
import { D3Data } from "../tree";

<<<<<<< HEAD
import Rectangle from "../../rectangle";
import * as style from "./style.css";
=======
import * as style from "./style.scss";
>>>>>>> c95b49e3

// Properties Interface for the TableauxTreeNode component
interface Props {
    /**
     * The single tree node to represent
     */
    node: HierarchyNode<D3Data>;
    /**
     * Boolean to change the style of the node if it is selected
     */
    selected: boolean;
    /**
     * The function to call, when the user selects this node
     */
    selectNodeCallback: (node: D3Data) => void;
}

// Component representing a single Node of a TableauxTree
const TableauxTreeNode: preact.FunctionalComponent<Props> = ({
    node,
    selected,
    selectNodeCallback
}) => {
    const textRef = createRef<SVGTextElement>();

    // The nodes name which is displayed
    const name = `${node.data.negated ? "¬" : ""}${node.data.name}`;

    /**
     * Handle the onClick event of the node
     * @returns {void}
     */
    const handleClick = () => {
        if (!node.data.isClosed) {
            selectNodeCallback(node.data);
        }
    };

    return (
        <g
            onClick={handleClick}
            class={node.data.isClosed ? style.nodeClosed : style.node}
        >
            <Rectangle
                elementRef={textRef}
                disabled={node.data.isClosed}
                selected={selected}
            />
            <text
                ref={textRef}
                text-anchor="middle"
                class={node.data.isClosed ? style.textClosed : ""}
                x={(node as any).x}
                y={(node as any).y}
            >
                {name}
            </text>
        </g>
    );
};

export default TableauxTreeNode;<|MERGE_RESOLUTION|>--- conflicted
+++ resolved
@@ -2,12 +2,8 @@
 import { createRef, h } from "preact";
 import { D3Data } from "../tree";
 
-<<<<<<< HEAD
 import Rectangle from "../../rectangle";
-import * as style from "./style.css";
-=======
 import * as style from "./style.scss";
->>>>>>> c95b49e3
 
 // Properties Interface for the TableauxTreeNode component
 interface Props {
