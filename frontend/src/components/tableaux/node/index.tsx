import { HierarchyNode } from "d3";
import { createRef, h } from "preact";
import { useEffect, useState } from "preact/hooks";
import { D3Data } from "../tree";

import * as style from "./style.css";

// Properties Interface for the TableauxTreeNode component
interface Props {
    /**
     * The single tree node to represent
     */
    node: HierarchyNode<D3Data>;
    /**
     * Boolean to change the style of the node if it is selected
     */
    selected: boolean;
    /**
     * The function to call, when the user selects this node
     */
    selectNodeCallback: (node: D3Data) => void;
}

// Component representing a single Node of a TableauxTree
const TableauxTreeNode: preact.FunctionalComponent<Props> = ({
    node,
    selectNodeCallback,
    selected
}) => {
    const [dims, setDims] = useState({ x: 0, y: 0, height: 0, width: 0 });
    
    const ref = createRef<SVGTextElement>();

    // The nodes name which is displayed
    const name = `${node.data.negated ? "!" : ""}${node.data.name}`;

<<<<<<< HEAD
    useEffect(() => {
=======
    /**
     * Handle the onClick event of the node
     * @returns {void}
     */
    const handleClick = () => {
>>>>>>> 64492165
        if (ref.current) {
            const box = ref.current.getBBox();
            box.width += 16;
            box.x -= 8;
            box.height += 8;
            box.y -= 4;
            setDims(box);
        }
<<<<<<< HEAD
    }, []);

    const handleClick = () => {
        onClick(node.data);
=======
        selectNodeCallback(node.data);
>>>>>>> 64492165
    };

    const { width, height, x: bgX, y: bgY } = dims;

<<<<<<< HEAD
=======
    // The nodes background based upon if the node is selected
    const bg = selected ? (
        <rect
            class={style.bg}
            x={bgX}
            y={bgY}
            width={width}
            height={height}
            rx="4"
        />
    ) : null;

>>>>>>> 64492165
    return (
        <g onClick={handleClick} class={style.node}>
            <rect
                class={selected ? style.bg : style.invisible}
                x={bgX}
                y={bgY}
                width={width}
                height={height}
                rx="4"
            />
            <text
                ref={ref}
                text-anchor="middle"
                class={node.data.isClosed ? style.closed : undefined}
                x={(node as any).x}
                y={(node as any).y}
            >
                {name}
            </text>
        </g>
    );
};

export default TableauxTreeNode;<|MERGE_RESOLUTION|>--- conflicted
+++ resolved
@@ -34,15 +34,7 @@
     // The nodes name which is displayed
     const name = `${node.data.negated ? "!" : ""}${node.data.name}`;
 
-<<<<<<< HEAD
     useEffect(() => {
-=======
-    /**
-     * Handle the onClick event of the node
-     * @returns {void}
-     */
-    const handleClick = () => {
->>>>>>> 64492165
         if (ref.current) {
             const box = ref.current.getBBox();
             box.width += 16;
@@ -51,33 +43,17 @@
             box.y -= 4;
             setDims(box);
         }
-<<<<<<< HEAD
     }, []);
-
+    /**
+     * Handle the onClick event of the node
+     * @returns {void}
+     */
     const handleClick = () => {
-        onClick(node.data);
-=======
         selectNodeCallback(node.data);
->>>>>>> 64492165
     };
 
     const { width, height, x: bgX, y: bgY } = dims;
 
-<<<<<<< HEAD
-=======
-    // The nodes background based upon if the node is selected
-    const bg = selected ? (
-        <rect
-            class={style.bg}
-            x={bgX}
-            y={bgY}
-            width={width}
-            height={height}
-            rx="4"
-        />
-    ) : null;
-
->>>>>>> 64492165
     return (
         <g onClick={handleClick} class={style.node}>
             <rect
