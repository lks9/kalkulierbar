--- conflicted
+++ resolved
@@ -43,10 +43,7 @@
         if (!ref.current) {
             return;
         }
-<<<<<<< HEAD
-=======
 
->>>>>>> f5813b14
         const box = ref.current.getBBox();
         box.width += 16;
         box.x -= 8;
