--- conflicted
+++ resolved
@@ -4,10 +4,6 @@
 import AddIcon from "../../../components/icons/add";
 import CenterIcon from "../../../components/icons/center";
 import CheckCircleIcon from "../../../components/icons/check-circle";
-import ExploreIcon from "../../../components/icons/explore";
-import LemmaIcon from "../../../components/icons/lemma";
-import UndoIcon from "../../../components/icons/undo";
-<<<<<<< HEAD
 import {
     AppStateActionType,
     TableauxCalculusType,
@@ -17,14 +13,10 @@
 import { checkClose } from "../../../util/api";
 import { useAppState } from "../../../util/app-state";
 import { nextOpenLeaf, sendBacktrack } from "../../../util/tableaux";
+import ExploreIcon from "../../icons/explore";
+import LemmaIcon from "../../icons/lemma";
+import UndoIcon from "../../icons/undo";
 import Tutorial from "../../tutorial";
-=======
-import { checkClose } from "../../../helpers/api";
-import { useAppState } from "../../../helpers/app-state";
-import { nextOpenLeaf, sendBacktrack } from "../../../helpers/tableaux";
-import { TableauxCalculusType } from "../../../types/app";
-import { FOTableauxState, PropTableauxState } from "../../../types/tableaux";
->>>>>>> 8ab2e88a
 
 interface Props {
     /**
@@ -68,7 +60,8 @@
     expandCallback,
     lemmaMode,
     lemmaCallback,
-<<<<<<< HEAD
+    resetDragTransform,
+    resetDragTransforms,
 }) => {
     const {
         server,
@@ -79,11 +72,6 @@
         tutorialMode,
         dispatch,
     } = useAppState();
-=======
-    resetDragTransform,
-    resetDragTransforms,
-}) => {
-    const { server, smallScreen, onError, onChange, onSuccess } = useAppState();
 
     const resetView = (
         <FAB
@@ -98,12 +86,10 @@
             }}
         />
     );
->>>>>>> 8ab2e88a
 
     const couldShowCheckCloseHint = state.nodes[0].isClosed;
 
     return (
-<<<<<<< HEAD
         <Fragment>
             <ControlFAB
                 alwaysOpen={!smallScreen}
@@ -111,6 +97,7 @@
             >
                 {selectedNodeId === undefined ? (
                     <Fragment>
+                        {resetView}
                         {state!.nodes.filter((node) => !node.isClosed).length >
                         0 ? (
                             <FAB
@@ -134,58 +121,6 @@
                         ) : (
                             undefined
                         )}
-=======
-        <ControlFAB alwaysOpen={!smallScreen}>
-            {selectedNodeId === undefined ? (
-                <Fragment>
-                    {resetView}
-                    {state!.nodes.filter((node) => !node.isClosed).length >
-                    0 ? (
->>>>>>> 8ab2e88a
-                        <FAB
-                            icon={<CenterIcon />}
-                            label="Center"
-                            mini={true}
-                            extended={true}
-                            showIconAtEnd={true}
-                            onClick={() => {
-<<<<<<< HEAD
-                                dispatchEvent(new CustomEvent("center"));
-                            }}
-                        />
-=======
-                                const node = nextOpenLeaf(state!.nodes);
-                                if (node === undefined) {
-                                    return;
-                                }
-                                dispatchEvent(
-                                    new CustomEvent("go-to", {
-                                        detail: { node },
-                                    }),
-                                );
-                            }}
-                        />
-                    ) : (
-                        undefined
-                    )}
-                    <FAB
-                        icon={<CheckCircleIcon />}
-                        label="Check"
-                        mini={true}
-                        extended={true}
-                        showIconAtEnd={true}
-                        onClick={() =>
-                            checkClose(
-                                server,
-                                onError,
-                                onSuccess,
-                                calculus,
-                                state,
-                            )
-                        }
-                    />
-                    {state!.backtracking ? (
->>>>>>> 8ab2e88a
                         <FAB
                             icon={<CheckCircleIcon />}
                             label="Check"
@@ -193,7 +128,6 @@
                             extended={true}
                             showIconAtEnd={true}
                             onClick={() => {
-<<<<<<< HEAD
                                 if (
                                     tutorialMode & TutorialMode.HighlightCheck
                                 ) {
@@ -222,6 +156,18 @@
                                 extended={true}
                                 showIconAtEnd={true}
                                 onClick={() => {
+                                    // If the last move added a node, and we undo this, remove the corresponding drag
+                                    if (state.moveHistory.length > 0) {
+                                        const move =
+                                            state.moveHistory[
+                                                state.moveHistory.length - 1
+                                            ];
+                                        if (move.type === "EXPAND") {
+                                            resetDragTransform(
+                                                state.nodes.length - 1,
+                                            );
+                                        }
+                                    }
                                     sendBacktrack(
                                         calculus,
                                         server,
@@ -237,61 +183,7 @@
                     </Fragment>
                 ) : (
                     <Fragment>
-=======
-                                // If the last move added a node, and we undo this, remove the corresponding drag
-                                if (state.moveHistory.length > 0) {
-                                    const move =
-                                        state.moveHistory[
-                                            state.moveHistory.length - 1
-                                        ];
-                                    if (move.type === "EXPAND") {
-                                        resetDragTransform(
-                                            state.nodes.length - 1,
-                                        );
-                                    }
-                                }
-                                sendBacktrack(
-                                    calculus,
-                                    server,
-                                    state!,
-                                    onChange,
-                                    onError,
-                                );
-                            }}
-                        />
-                    ) : (
-                        undefined
-                    )}
-                </Fragment>
-            ) : (
-                <Fragment>
-                    {resetView}
-                    <FAB
-                        icon={<AddIcon />}
-                        label="Expand"
-                        mini={true}
-                        extended={true}
-                        showIconAtEnd={true}
-                        onClick={expandCallback}
-                    />
-                    {lemmaMode ? (
->>>>>>> 8ab2e88a
-                        <FAB
-                            icon={<CenterIcon />}
-                            label="Center"
-                            mini={true}
-                            extended={true}
-                            showIconAtEnd={true}
-                            onClick={() => {
-                                dispatchEvent(new CustomEvent("center"));
-                            }}
-                        />
-<<<<<<< HEAD
-=======
-                    ) : state!.nodes[selectedNodeId].children.length === 0 &&
-                      state!.nodes.filter((node) => node.isClosed).length >
-                          0 ? (
->>>>>>> 8ab2e88a
+                        {resetView}
                         <FAB
                             icon={<AddIcon />}
                             label="Expand"
@@ -300,7 +192,6 @@
                             showIconAtEnd={true}
                             onClick={expandCallback}
                         />
-<<<<<<< HEAD
                         {lemmaMode ? (
                             <FAB
                                 icon={<LemmaIcon fill="#000" />}
@@ -339,14 +230,6 @@
                     />
                 )}
         </Fragment>
-=======
-                    ) : (
-                        undefined
-                    )}
-                </Fragment>
-            )}
-        </ControlFAB>
->>>>>>> 8ab2e88a
     );
 };
 
