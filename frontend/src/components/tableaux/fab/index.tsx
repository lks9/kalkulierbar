--- conflicted
+++ resolved
@@ -15,11 +15,8 @@
 import CheckCircleIcon from "../../icons/check-circle";
 import ExploreIcon from "../../icons/explore";
 import MoreIcon from "../../icons/more";
-<<<<<<< HEAD
-=======
 import UndoIcon from "../../icons/undo";
 import Dialog from "./dialog";
->>>>>>> f8a500cd
 import * as style from "./style.scss";
 
 /**
