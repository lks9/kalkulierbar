import { Fragment, h } from "preact";
import { AppStateActionType, TutorialMode } from "../../../types/app";
import { DPLLNodeType, DPLLState } from "../../../types/dpll";
import { checkClose } from "../../../util/api";
import { useAppState } from "../../../util/app-state";
import { sendPrune, stateIsClosed } from "../../../util/dpll";
import ControlFAB from "../../control-fab";
import FAB from "../../fab";
import CheckCircleIcon from "../../icons/check-circle";
import CheckCircleFilledIcon from "../../icons/check-circle-filled";
import DeleteIcon from "../../icons/delete";
import SplitIcon from "../../icons/split";
import SwitchIcon from "../../icons/switch";
import Tutorial from "../../tutorial";

interface Props {
    state: DPLLState;
    branch: number;
    showTree: boolean;
    toggleShowTree: () => void;
    setShowModelDialog: (v: boolean) => void;
    setShowSplitDialog: (v: boolean) => void;
}

const DPLLControlFAB: preact.FunctionalComponent<Props> = ({
    state,
    branch,
    showTree,
    toggleShowTree,
    setShowModelDialog,
    setShowSplitDialog,
}) => {
    const {
        smallScreen,
        server,
        onChange,
        onError,
        onSuccess,
<<<<<<< HEAD
        onWarning,
    } = useAppState();
=======
        tutorialMode,
        dispatch,
    } = useAppState();

    const couldShowCheckCloseHint = stateIsClosed(state.tree);
>>>>>>> 0d8f4517

    return (
        <Fragment>
            <ControlFAB
                alwaysOpen={!smallScreen}
                couldShowCheckCloseHint={couldShowCheckCloseHint}
            >
                {smallScreen && (
                    <FAB
                        label={showTree ? "Clause View" : "Tree View"}
                        icon={<SwitchIcon />}
                        mini={true}
                        extended={true}
                        onClick={toggleShowTree}
                    />
                )}
                {state.tree[branch].type === DPLLNodeType.MODEL && (
                    <FAB
                        icon={<CheckCircleFilledIcon />}
                        label="Model Check"
                        mini={true}
                        extended={true}
                        showIconAtEnd={true}
                        onClick={() => setShowModelDialog(true)}
                    />
                )}
                <FAB
                    icon={<CheckCircleIcon />}
                    label="Check"
                    mini={true}
                    extended={true}
                    showIconAtEnd={true}
                    onClick={() => {
                        if (tutorialMode & TutorialMode.HighlightCheck) {
                            dispatch({
                                type: AppStateActionType.SET_TUTORIAL_MODE,
                                value:
                                    tutorialMode ^ TutorialMode.HighlightCheck,
                            });
                        }
                        checkClose(server, onError, onSuccess, "dpll", state);
                    }}
                />
                <FAB
                    label="Prune"
                    icon={<DeleteIcon />}
                    mini={true}
                    extended={true}
                    showIconAtEnd={true}
                    onClick={() =>
                        sendPrune(server, state, branch, onChange, onError)
                    }
                />
                <FAB
                    label="Split"
                    icon={<SplitIcon />}
                    mini={true}
                    extended={true}
                    showIconAtEnd={true}
                    onClick={() => setShowSplitDialog(true)}
                />
<<<<<<< HEAD
            )}
            <FAB
                icon={<CheckCircleIcon />}
                label="Check"
                mini={true}
                extended={true}
                showIconAtEnd={true}
                onClick={() =>
                    checkClose(server, onError, onSuccess, "dpll", state)
                }
            />
            <FAB
                label="Prune"
                icon={<DeleteIcon />}
                mini={true}
                extended={true}
                showIconAtEnd={true}
                onClick={() =>
                    sendPrune(
                        server,
                        state,
                        branch,
                        onChange,
                        onError,
                        onWarning,
                    )
                }
            />
            <FAB
                label="Split"
                icon={<SplitIcon />}
                mini={true}
                extended={true}
                showIconAtEnd={true}
                onClick={() => setShowSplitDialog(true)}
            />
        </ControlFAB>
=======
            </ControlFAB>
            {!smallScreen &&
                couldShowCheckCloseHint &&
                (tutorialMode & TutorialMode.HighlightCheck) !== 0 && (
                    <Tutorial
                        text="Check if the proof is complete"
                        right="205px"
                        bottom="165px"
                    />
                )}
        </Fragment>
>>>>>>> 0d8f4517
    );
};

export default DPLLControlFAB;<|MERGE_RESOLUTION|>--- conflicted
+++ resolved
@@ -36,16 +36,11 @@
         onChange,
         onError,
         onSuccess,
-<<<<<<< HEAD
-        onWarning,
-    } = useAppState();
-=======
         tutorialMode,
         dispatch,
     } = useAppState();
 
     const couldShowCheckCloseHint = stateIsClosed(state.tree);
->>>>>>> 0d8f4517
 
     return (
         <Fragment>
@@ -107,45 +102,6 @@
                     showIconAtEnd={true}
                     onClick={() => setShowSplitDialog(true)}
                 />
-<<<<<<< HEAD
-            )}
-            <FAB
-                icon={<CheckCircleIcon />}
-                label="Check"
-                mini={true}
-                extended={true}
-                showIconAtEnd={true}
-                onClick={() =>
-                    checkClose(server, onError, onSuccess, "dpll", state)
-                }
-            />
-            <FAB
-                label="Prune"
-                icon={<DeleteIcon />}
-                mini={true}
-                extended={true}
-                showIconAtEnd={true}
-                onClick={() =>
-                    sendPrune(
-                        server,
-                        state,
-                        branch,
-                        onChange,
-                        onError,
-                        onWarning,
-                    )
-                }
-            />
-            <FAB
-                label="Split"
-                icon={<SplitIcon />}
-                mini={true}
-                extended={true}
-                showIconAtEnd={true}
-                onClick={() => setShowSplitDialog(true)}
-            />
-        </ControlFAB>
-=======
             </ControlFAB>
             {!smallScreen &&
                 couldShowCheckCloseHint &&
@@ -157,7 +113,6 @@
                     />
                 )}
         </Fragment>
->>>>>>> 0d8f4517
     );
 };
 
