--- conflicted
+++ resolved
@@ -1,16 +1,9 @@
-<<<<<<< HEAD
-import {h} from "preact";
-import {AppStateActionType, CalculusType, Example} from "../../../types/app";
-import {delExample} from "../../../util/api";
-import {useAppState} from "../../../util/app-state";
-=======
 import { h } from "preact";
 import { CalculusType } from "../../../types/app";
 import { delExample } from "../../../util/api";
 import { useAppState } from "../../../util/app-state";
->>>>>>> 19b8ffbf
 import Btn from "../../btn";
-import {route} from "preact-router";
+import { route } from "preact-router";
 
 interface Props {
     /**
@@ -23,22 +16,10 @@
     className?: string;
 }
 
-<<<<<<< HEAD
 const onDelete = (e: Event, index: number) => {
     e.stopImmediatePropagation();
-    const { server, onError, adminKey, setConfig} = useAppState();
-    delExample(
-        server,
-        index,
-        adminKey,
-        setConfig,
-        onError,
-    );
-=======
-const onDelete = (index: number) => {
     const { server, onError, adminKey, setConfig } = useAppState();
     delExample(server, index, adminKey, setConfig, onError);
->>>>>>> 19b8ffbf
 };
 
 /**
@@ -90,7 +71,6 @@
     calculus,
     className,
 }) => {
-<<<<<<< HEAD
     const { config, isAdmin} = useAppState();
 
     return(
@@ -113,28 +93,6 @@
                     ) : (
                         undefined
             )))}
-=======
-    const { config } = useAppState();
-    const examples = config.examples.filter(
-        (example) => example.calculus === calculus,
-    );
-
-    if (!examples.length) {
-        return null;
-    }
-
-    return (
-        <div class={`card ${className}`}>
-            {examples.map((example, index) => (
-                <div class="card">
-                    <p>{example.name}</p>
-                    <p>{example.description}</p>
-                    <p>{example.formula}</p>
-                    <p>{example.params}</p>
-                    <Btn onClick={() => onDelete(index)}>Delete</Btn>
-                </div>
-            ))}
->>>>>>> 19b8ffbf
         </div>
     );
 };
