--- conflicted
+++ resolved
@@ -1,6 +1,4 @@
-import {Fragment, h} from "preact";
-
-import * as style from "./style.scss";
+import { Fragment, h } from "preact";
 
 interface Props {
     /**
@@ -39,17 +37,6 @@
                     </p>
                     <p>
                         <table>
-<<<<<<< HEAD
-                            <tr><th>Operation</th><th>Symbol</th><th>Example</th></tr>
-                            <tr><td>Unary Not</td><td>!</td><td>!valid</td></tr>
-                            <tr><td>Binary And</td><td>&</td><td>a & b</td></tr>
-                            <tr><td>Binary Or</td><td>|</td><td>a | b</td></tr>
-                            <tr><td>Implication</td><td>{"->"}</td><td>{"rain -> wet"}</td></tr>
-                            <tr><td>Equivalence</td><td>{"<=> or <->"}</td><td>{"right <=> !left"}</td></tr>
-                            <tr><td>Parentheses</td><td>()</td><td>(a | b) & c</td></tr>
-                            <tr><td>Universal quantifiers</td><td>\all X</td><td>\all X: (R(X) & Q(X))</td></tr>
-                            <tr><td>Existential quantifiers</td><td>\ex X</td><td>\ex X: (R(X) & Q(X))</td></tr>
-=======
                             <tr>
                                 <th>Operation</th>
                                 <th>Symbol</th>
@@ -85,7 +72,16 @@
                                 <td><code>()</code></td>
                                 <td><code>(a | b) & c</code></td>
                             </tr>
->>>>>>> 37bc625e
+                            <tr>
+                                <td>Universal quantifiers</td>
+                                <td>\all X</td>
+                                <td>\all X: (R(X) & Q(X))</td>
+                            </tr>
+                            <tr>
+                                <td>Existential quantifiers</td>
+                                <td>\ex X</td>
+                                <td>\ex X: (R(X) & Q(X))</td>
+                            </tr>
                         </table>
                     </p>
                     <p>
