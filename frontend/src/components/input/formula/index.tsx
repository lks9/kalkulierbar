--- conflicted
+++ resolved
@@ -1,16 +1,6 @@
 import { createRef, h } from "preact";
 import { route } from "preact-router";
 import { useState } from "preact/hooks";
-<<<<<<< HEAD
-=======
-import {
-    AppStateActionType,
-    CalculusType,
-    FOCalculus,
-    Params,
-} from "../../../types/app";
-import { addExample } from "../../../util/admin";
->>>>>>> 8bd5722c
 import { useAppState } from "../../../util/app-state";
 import { stringArrayToStringMap } from "../../../util/array-to-map";
 import Btn from "../../btn";
@@ -43,11 +33,7 @@
      */
     params?: Params[CalculusType];
     /**
-<<<<<<< HEAD
-     * Whether or not we are in FO logic
-=======
      * Whether this is currently FO logic
->>>>>>> 8bd5722c
      */
     foLogic: boolean;
 }
@@ -76,12 +62,7 @@
 }) => {
     const {
         server,
-<<<<<<< HEAD
         notificationHandler,
-=======
-        onError,
-        onSuccess,
->>>>>>> 8bd5722c
         onChange,
         savedFormulas,
         dispatch,
@@ -251,12 +232,6 @@
                             suggestionMap.size > 0 ? undefined : style.hide
                         }
                     />
-<<<<<<< HEAD
-                ) : undefined}
-                <Btn type="submit" disabled={textareaValue.length === 0}>
-                    Start proof
-                </Btn>
-=======
                 )}
                 <Btn
                     type="submit"
@@ -276,7 +251,6 @@
                     />
                 )}
                 <UploadButton calculus={calculus} />
->>>>>>> 8bd5722c
             </form>
             {isAdmin && (
                 <Dialog
