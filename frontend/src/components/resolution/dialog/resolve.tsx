--- conflicted
+++ resolved
@@ -1,22 +1,7 @@
-<<<<<<< HEAD
-import { h } from "preact";
-import { useState } from "preact/hooks";
-import Dialog from "../../../components/dialog";
-import OptionList from "../../../components/input/option-list";
-import { useAppState } from "../../../helpers/app-state";
-import { atomToString, getCandidateClause } from "../../../helpers/clause";
-import {
-    addHyperSidePremiss,
-    findOptimalMainLit,
-    sendResolve,
-    sendResolveUnify,
-} from "../../../helpers/resolution";
-=======
 import { Fragment, h } from "preact";
 import {useState} from "preact/hooks";
 import Dialog from "../../../components/dialog";
 import OptionList from "../../../components/input/option-list";
->>>>>>> 0d8f4517
 import { ResolutionCalculusType } from "../../../types/app";
 import {
     CandidateClause,
@@ -100,13 +85,9 @@
     >(undefined);
     const [candidateClauseAtomOption, setCandidateClauseAtomOption] = useState<
         number | undefined
-<<<<<<< HEAD
-    >(undefined);
-=======
         >(undefined);
     const [showVarAssignDialog, setShowVarAssignDialog] = useState(false);
     const [varsToAssign, setVarsToAssign] = useState<string[]>([]);
->>>>>>> 0d8f4517
 
     /**
      * Handler for the selection of a literal option in the propositional resolve dialog
@@ -217,14 +198,8 @@
      * @param {[number, string]} optionKeyValuePair - The key value pair of the selected option
      * @returns {void}
      */
-<<<<<<< HEAD
-    const selectSelectedClauseAtomOption = (
-        optionKeyValuePair: [number, string],
-    ) => {
-=======
     const selectSelectedClauseAtomOption = (optionKeyValuePair: [number, string]) => {
         const atomIndex = optionKeyValuePair[0];
->>>>>>> 0d8f4517
         if (!selectedClauses || selectedClauses.length !== 2) {
             return;
         }
@@ -243,21 +218,12 @@
             );
             onCloseAtomDialog();
         } else if (instanceOfFOResState(state, calculus)) {
-<<<<<<< HEAD
-            sendResolveUnify(
-                selectedClauses[0],
-                selectedClauses[1],
-                optionKeyValuePair[0],
-                candidateClauseAtomOption,
-                { ...apiInfo, state },
-=======
             setSelectedClauseAtomOption(atomIndex);
             const vars = checkAtomsForVar(
                 [
                     state.clauseSet.clauses[selectedClauses[0]].atoms[atomIndex],
                     state.clauseSet.clauses[selectedClauses[1]].atoms[candidateClauseAtomOption]
                 ]
->>>>>>> 0d8f4517
             );
             if(vars.length > 0){
                 setVarsToAssign(vars);
@@ -342,11 +308,6 @@
             sendResolveUnify(
                 selectedClauses[0],
                 selectedClauses[1],
-<<<<<<< HEAD
-                selectedClauseAtomOption,
-                atomIndex,
-                { ...apiInfo, state },
-=======
                 selectedClauseAtomOption!,
                 candidateClauseAtomOption!,
                 {...apiInfo, state},
@@ -359,51 +320,11 @@
                 candidateClauseAtomOption!,
                 varAssign,
                 {...apiInfo, state},
->>>>>>> 0d8f4517
             );
         }
         onCloseAtomDialog();
     };
 
-<<<<<<< HEAD
-    return instanceOfPropResState(state, calculus) ? (
-        <Dialog
-            open={showDialog}
-            label="Choose a literal to resolve"
-            onClose={() => setSelectedClauses([selectedClauses![0]])}
-        >
-            <OptionList
-                options={propOptions}
-                selectOptionCallback={selectLiteralOption}
-            />
-        </Dialog>
-    ) : (
-        <Dialog
-            open={showDialog}
-            label="Choose 2 atoms to resolve"
-            onClose={onCloseAtomDialog}
-        >
-            <OptionList
-                options={foAtomOptions()[0]}
-                selectedOptionIds={
-                    selectedClauseAtomOption !== undefined
-                        ? [selectedClauseAtomOption]
-                        : undefined
-                }
-                selectOptionCallback={selectSelectedClauseAtomOption}
-            />
-            <hr />
-            <OptionList
-                options={foAtomOptions()[1]}
-                selectedOptionIds={
-                    candidateClauseAtomOption !== undefined
-                        ? [candidateClauseAtomOption]
-                        : undefined
-                }
-                selectOptionCallback={selectCandidateAtomOption}
-            />
-        </Dialog>
-=======
     return (
         instanceOfPropResState(state, calculus) ? (
             <Dialog
@@ -456,7 +377,6 @@
                 </Dialog>
             </Fragment>
         )
->>>>>>> 0d8f4517
     );
 };
 
