--- conflicted
+++ resolved
@@ -1,4 +1,3 @@
-<<<<<<< HEAD
 .no-pad {
     padding: 0;
 }
@@ -21,8 +20,6 @@
     fill: #555555;
 }
 
-=======
->>>>>>> 71412f71
 .svg {
     display: block;
 }