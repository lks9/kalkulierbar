--- conflicted
+++ resolved
@@ -1,22 +1,15 @@
-import { Fragment, h } from "preact";
+import { createRef, Fragment, h } from "preact";
 
-<<<<<<< HEAD
 import { event, select } from "d3-selection";
 import { zoom } from "d3-zoom";
 import { classMap } from "../../../helpers/class-map";
-=======
-import { arc, event, pie, PieArcDatum, select, zoom } from "d3";
->>>>>>> 71412f71
 import { clauseToString } from "../../../helpers/clause";
 import { CandidateClause } from "../../../types/clause";
 
 import { useEffect, useRef, useState } from "preact/hooks";
-<<<<<<< HEAD
-import { circleLayout } from "../../../helpers/layout/resolution";
-=======
 import { checkClose } from "../../../helpers/api";
 import { useAppState } from "../../../helpers/app-state";
->>>>>>> 71412f71
+import { circleLayout } from "../../../helpers/layout/resolution";
 import { Transform } from "../../../types/ui";
 import ControlFAB from "../../control-fab";
 import FAB from "../../fab";
@@ -78,24 +71,6 @@
         t.k = transform.k;
     }
 
-<<<<<<< HEAD
-=======
-    const [width, height] = dims;
-
-    const radius = Math.min(width, height) / 2;
-
-    // This function generates an arc for us
-    const gen = arc<PieArcDatum<CandidateClause>>()
-        .innerRadius(0.7 * radius)
-        .outerRadius(0.9 * radius);
-
-    // We calculate coordinates for our pie slices
-    const coords = arcs.map(a => ({
-        data: a.data,
-        coords: gen.centroid(a)
-    }));
-
->>>>>>> 71412f71
     return (
         <div class={`card ${style.noPad}`}>
             <svg
@@ -112,25 +87,27 @@
                 >
                     {
                         <Fragment>
-<<<<<<< HEAD
                             {data.map(({ x, y }, index) => {
-=======
-                            {coords.map(node => {
->>>>>>> 71412f71
                                 const disabled =
                                     highlightSelectable &&
                                     selectedClauseId !== undefined &&
-                                    selectedClauseId !== node.data.index &&
-                                    node.data.candidateLiterals.length === 0;
-
+                                    selectedClauseId !== index &&
+                                    clauses[index].candidateLiterals.length ===
+                                        0;
+                                const selected = selectedClauseId === index;
+                                const textRef = createRef<SVGTextElement>();
                                 return (
-                                    <ResolutionNode
-                                        key={node.data.index}
-                                        disabled={disabled}
-                                        selected={
-                                            selectedClauseId === node.data.index
+                                    <g
+                                        key={index}
+                                        onClick={() =>
+                                            !disabled &&
+                                            selectClauseCallback(index)
                                         }
-<<<<<<< HEAD
+                                        class={
+                                            disabled
+                                                ? style.nodeDisabled
+                                                : style.node
+                                        }
                                     >
                                         <Rectangle
                                             elementRef={textRef}
@@ -150,13 +127,6 @@
                                             {clauseToString(clauses[index])}
                                         </text>
                                     </g>
-=======
-                                        coordinates={node.coords}
-                                        clause={node.data}
-                                        selectCallback={selectClauseCallback}
-                                        isNew={node.data.index === newestNode}
-                                    />
->>>>>>> 71412f71
                                 );
                             })}
                         </Fragment>
