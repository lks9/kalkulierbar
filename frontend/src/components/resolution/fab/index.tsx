--- conflicted
+++ resolved
@@ -167,11 +167,7 @@
                                         selectedClauseId!,
                                         new Set<number>([0, 1]),
                                         calculus,
-<<<<<<< HEAD
                                         apiInfo,
-=======
-                                        { ...apiInfo, state },
->>>>>>> 8bd5722c
                                     );
                                     setSelectedClauses(undefined);
                                 }}
@@ -179,9 +175,6 @@
                         )}
                     </Fragment>
                 ) : (
-<<<<<<< HEAD
-                    <DownloadFAB state={state} name={calculus} />
-=======
                     <Fragment>
                         <FAB
                             label={showGrid ? "Show Circle" : "Show Grid"}
@@ -193,7 +186,6 @@
                         />
                         <DownloadFAB state={state} name={calculus} />
                     </Fragment>
->>>>>>> 8bd5722c
                 )}
                 {state.hiddenClauses.clauses.length > 0 && (
                     <FAB
