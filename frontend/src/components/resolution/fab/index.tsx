--- conflicted
+++ resolved
@@ -144,11 +144,7 @@
                             }}
                         />
                         {state.clauseSet.clauses[selectedClauseId].atoms
-<<<<<<< HEAD
-                            .length > 0 && (
-=======
                             .length > 1 && (
->>>>>>> 595cee5a
                             <FAB
                                 mini={true}
                                 extended={true}
@@ -179,7 +175,6 @@
                             />
                         )}
                     </Fragment>
-<<<<<<< HEAD
                 ) : (
                     <Fragment>
                         <FAB
@@ -193,14 +188,7 @@
                         <DownloadFAB state={state} name={calculus} />
                     </Fragment>
                 )}
-
-                {state!.hiddenClauses.clauses.length > 0 && (
-=======
-                :
-                    <DownloadFAB state={state} name={calculus}/>
-                }
                 {state.hiddenClauses.clauses.length > 0 && (
->>>>>>> 595cee5a
                     <FAB
                         mini={true}
                         extended={true}
