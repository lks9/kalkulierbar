--- conflicted
+++ resolved
@@ -62,10 +62,7 @@
                 class={classMap({
                     [style.textClosed]: disabled,
                     [style.textSelected]: selected,
-<<<<<<< HEAD
-=======
                     [style.noTextHighlight]: true
->>>>>>> 6063f6ad
                 })}
             >
                 {clauseToString(clause.clause)}
