import { h } from "preact";
import { AppState } from "../../types/app";
import { CheckClose } from "../app";
import Btn from "../btn";

interface Props {
    /**
     * The calculus type
     */
    calculus: keyof AppState;
    /**
     * The state to make a check on
     */
    state: AppState[keyof AppState];
}

const CheckCloseBtn: preact.FunctionalComponent<Props> = ({
    calculus,
    state
}) => {
<<<<<<< HEAD
    /**
     * Sends a request to the server to check, if the tree is closed and
     * shows the result to the user
     *
     * @returns {Promise<void>} - Resolves when the request is done
     */
    const handleClick = async () => {
        const url = `${server}/${calculus}/close`;
        try {
            const response = await fetch(url, {
                headers: {
                    "Content-Type": "text/plain"
                },
                method: "POST",
                body: `state=${JSON.stringify(state)}`
            });
            if (response.status !== 200) {
                onError(await response.text());
            } else {
                const closed = (await response.json()) as boolean;
                if (closed) {
                    onSuccess("Der Baum ist geschlossen");
                    dispatchEvent(new CustomEvent("kbar-confetti"));
                } else {
                    onError("Der Baum ist nicht geschlossen");
                }
            }
        } catch (e) {
            onError((e as Error).message);
        }
    };

=======
>>>>>>> f5813b14
    return (
        <CheckClose.Consumer>
            {checkClose => (
                <div class="card">
                    <Btn onClick={() => checkClose!(calculus, state)}>
                        Check
                    </Btn>
                </div>
            )}
        </CheckClose.Consumer>
    );
};

export default CheckCloseBtn;<|MERGE_RESOLUTION|>--- conflicted
+++ resolved
@@ -18,41 +18,6 @@
     calculus,
     state
 }) => {
-<<<<<<< HEAD
-    /**
-     * Sends a request to the server to check, if the tree is closed and
-     * shows the result to the user
-     *
-     * @returns {Promise<void>} - Resolves when the request is done
-     */
-    const handleClick = async () => {
-        const url = `${server}/${calculus}/close`;
-        try {
-            const response = await fetch(url, {
-                headers: {
-                    "Content-Type": "text/plain"
-                },
-                method: "POST",
-                body: `state=${JSON.stringify(state)}`
-            });
-            if (response.status !== 200) {
-                onError(await response.text());
-            } else {
-                const closed = (await response.json()) as boolean;
-                if (closed) {
-                    onSuccess("Der Baum ist geschlossen");
-                    dispatchEvent(new CustomEvent("kbar-confetti"));
-                } else {
-                    onError("Der Baum ist nicht geschlossen");
-                }
-            }
-        } catch (e) {
-            onError((e as Error).message);
-        }
-    };
-
-=======
->>>>>>> f5813b14
     return (
         <CheckClose.Consumer>
             {checkClose => (
