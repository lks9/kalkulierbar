--- conflicted
+++ resolved
@@ -15,13 +15,8 @@
     calculus: CalculusType;
 }
 
-<<<<<<< HEAD
-const UploadFAB: preact.FunctionalComponent<Props> = ({ calculus }) => {
-    const { server, onChange, notificationHandler } = useAppState();
-=======
 const UploadButton: preact.FunctionalComponent<Props> = ({ calculus }) => {
     const { server, onChange, onError } = useAppState();
->>>>>>> 8bd5722c
 
     const input = useRef<HTMLInputElement>();
 
