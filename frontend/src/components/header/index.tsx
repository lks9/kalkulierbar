<<<<<<< HEAD
import { Fragment, h } from "preact";
import { useCallback, useState } from "preact/hooks";
import { useAppState } from "../../util/app-state";
import Btn from "../btn";
import Dialog from "../dialog";
=======
import {Component, Fragment, h} from "preact";
import {Link} from "preact-router";
import {useCallback, useState} from "preact/hooks";
import {AppStateActionType, Calculus, TableauxCalculusType, Theme} from "../../types/app";
import {checkCredentials} from "../../util/admin";
import {useAppState} from "../../util/app-state";
import {classMap} from "../../util/class-map";
import Btn from "../btn";
import Dialog from "../dialog";
import FAB from "../fab";
import LogInIcon from "../icons/log-in";
import LogOutIcon from "../icons/log-out";
import SaveIcon from "../icons/save";
>>>>>>> 8bd5722c
import SettingsIcon from "../icons/settings";
import * as style from "./style.scss";
import Nav from "./nav";
import Drawer from "./drawer";
import Settings from "./settings";
import Hamburger from "./hamburger";

interface HeaderProps {
    /**
     * The current URL
     */
    currentUrl: string;
}

const Header: preact.FunctionalComponent<HeaderProps> = ({ currentUrl }) => {
    const { smallScreen } = useAppState();
    const [open, setOpen] = useState(false);
    const toggle = useCallback(() => setOpen(!open), [open]);
    const setClosed = useCallback(() => setOpen(false), [setOpen]);

    const right = smallScreen ? (
        <Hamburger open={open} onClick={toggle} />
    ) : (
        <Fragment>
            <Nav
                hamburger={false}
                onLinkClick={setClosed}
                currentUrl={currentUrl}
            />
            <Btn
                className={style.settingsBtn}
                onClick={toggle}
                icon={<SettingsIcon />}
            />
        </Fragment>
    );

    return (
        <header class={style.header}>
            <a href="/" class={style.mainLink}>
                <img
                    class={style.logo}
                    src="/assets/icons/logo-plain.svg"
                    alt="KalkulierbaR logo"
                />
                <h1>KalkulierbaR</h1>
            </a>
            <div class={style.spacer} />
            {right}
            <Drawer
                open={open}
                onLinkClick={setClosed}
                currentUrl={currentUrl}
            />
            <Dialog
                class={style.dialog}
                open={!smallScreen && open}
                label="Settings"
                onClose={setClosed}
            >
                <Settings />
            </Dialog>
        </header>
    );
};

<<<<<<< HEAD
=======
interface HamburgerProps {
    open: boolean;
    onClick?: () => void;
}

const Hamburger: preact.FunctionalComponent<HamburgerProps> = ({
    open,
    onClick,
}) => (
    <div
        onClick={onClick}
        class={classMap({ [style.hamburgler]: true, [style.open]: open })}
    >
        <div class={style.hb1} />
        <div class={style.hb2} />
        <div class={style.hb3} />
    </div>
);

interface NavProps {
    hamburger: boolean;
    onLinkClick: () => void;
    currentUrl: string;
}

const Nav: preact.FunctionalComponent<NavProps> = ({
    hamburger,
    onLinkClick,
    currentUrl,
}) => {
    const { config } = useAppState();

    return (
        <nav class={style.nav}>
            {routes.map((r) => {
                const filteredRoutes = r.routes.filter((l) =>
                    config.disabled.includes(l.path as TableauxCalculusType)
                );

                return filteredRoutes.length === r.routes.length ?
                    undefined
                : (
                    <NavGroup
                        group={r}
                        onLinkClick={onLinkClick}
                        currentUrl={currentUrl}
                        hamburger={hamburger}
                    />
                );
            })}
        </nav>
    );
};

interface NavGroupProps {
    group: LinkGroup;
    onLinkClick: (e: MouseEvent) => void;
    currentUrl: string;
    hamburger: boolean;
}

interface NavGroupState {
    open: boolean;
}

class NavGroup extends Component<NavGroupProps, NavGroupState> {

    public state = { open: false };

    public close = () => {
        this.setState({ open: false });
        return false;
    };

    public toggle = () => {
        this.setState({ open: !this.state.open });
        return false;
    };

    public handleClickOutside = ({ target }: MouseEvent) => {
        if (!this.state.open || !target) {
            return;
        }

        do {
            if (target === this.base) {
                return;
            }
            target = (target as any).parentNode;
        } while (target);
        this.close();
    };

    public componentDidMount() {
        addEventListener("click", this.handleClickOutside);
    }

    public componentWillUnmount() {
        removeEventListener("click", this.handleClickOutside);
    }

    public componentDidUpdate({ currentUrl, hamburger }: NavGroupProps) {
        if (currentUrl !== this.props.currentUrl && this.state.open) {
            this.close();
        }
        if (!this.state.open && hamburger) {
            this.setState({ open: true });
        }
    }

    public render(
        { group, onLinkClick, currentUrl, hamburger }: NavGroupProps,
        { open }: NavGroupState,
    ) {

        const { config } = useAppState();
        const isCurrent =
            !hamburger &&
            group.routes.find((r) => currentUrl.includes(r.path)) !== undefined;

        return (
            <div class={style.linkGroup}>
                {hamburger ? (
                    <p class={style.linkGroupName}>{group.name}</p>
                ) : (
                    <button
                        class={classMap({
                            [style.linkGroupBtn]: true,
                            [style.current]: isCurrent,
                        })}
                        onClick={this.toggle}
                    >
                        {group.name}
                    </button>
                )}
                <nav
                    class={classMap({
                        [style.linkGroupNav]: true,
                        [style.linkGroupNavOpen]: open,
                    })}
                    aria-label="submenu"
                    aria-hidden={`${!open}`}
                >
                    {group.routes.map((r) => (
                        (config.disabled.includes(r.path as TableauxCalculusType) ?
                            undefined
                        :
                            (<NavLink
                                link={r}
                                onClick={onLinkClick}
                                currentUrl={currentUrl}
                            />)
                        )
                    ))}
                </nav>
            </div>
        );
    }
}

const NavLink: preact.FunctionalComponent<{
    link: SingleLink;
    onClick: (e: MouseEvent) => void;
    currentUrl: string;
}> = ({ link, onClick, currentUrl }) => (
    <Link
        href={`/${link.path}`}
        class={currentUrl.includes(link.path) ? style.current : undefined}
        onClick={onClick}
    >
        {link.name}
    </Link>
);

const Settings: preact.FunctionalComponent = () => {
    return (
        <div class={style.settings}>
            <ThemeSwitcher />
            <ServerInput />
            <AdminKeyInput />
        </div>
    );
};

interface ServerInputProps {
    showLabel?: boolean;
    close?: () => void;
}

const ServerInput: preact.FunctionalComponent<ServerInputProps> = ({
    showLabel = true,
    close,
}) => {
    const { dispatch, server } = useAppState();
    const [serverInput, setServerInput] = useState(server);

    const dispatchServer = useCallback(() => {
        dispatch({
            type: AppStateActionType.SET_SERVER,
            value: serverInput.trim(),
        });
    }, [serverInput]);

    const onSubmit = useCallback(() => {
        dispatchServer();
        if (document.activeElement) {
            (document.activeElement as HTMLElement).blur();
        }
        if (close) {
            close();
        }
    }, [dispatchServer]);

    const handleEnter = useCallback(
        (e: KeyboardEvent) => {
            if (e.keyCode === 13) {
                onSubmit();
            }
        },
        [dispatchServer],
    );

    return (
        <div class={style.settingsInputWrapper}>
            <div class={style.overlay} />
            <TextInput
                class={style.settingsInput}
                label={showLabel ? "Server" : undefined}
                onChange={setServerInput}
                syncValue={serverInput}
                type="url"
                autoComplete={true}
                onKeyDown={handleEnter}
                submitButton={
                    <FAB
                        icon={<SaveIcon />}
                        label="Save Server URL"
                        mini={true}
                        onClick={onSubmit}
                    />
                }
            />
        </div>
    );
};

const AdminKeyInput: preact.FunctionalComponent<ServerInputProps> = ({
    showLabel = true,
    close,
}) => {
    const { dispatch, isAdmin, adminKey, onError, server } = useAppState();

    const [adminKeyInput, setAdminKeyInput] = useState(adminKey);

    const dispatchAdminKey = useCallback(() => {
        dispatch({
            type: AppStateActionType.SET_ADMIN_KEY,
            value: adminKeyInput,
        });
    }, [adminKeyInput]);

    const onSubmit = useCallback(() => {
        dispatchAdminKey();
        checkCredentials(
            server,
            adminKeyInput,
            (userIsAdmin) => {
                dispatch({
                    type: AppStateActionType.SET_ADMIN,
                    value: userIsAdmin,
                });
            },
            onError,
        );
        setAdminKeyInput("");

        if (document.activeElement) {
            (document.activeElement as HTMLElement).blur();
        }
        if (close) {
            close();
        }
    }, [dispatchAdminKey]);

    const handleEnter = useCallback(
        (e: KeyboardEvent) => {
            if (e.keyCode === 13) {
                onSubmit();
            }
        },
        [dispatchAdminKey],
    );

    return (isAdmin ?
                <div
                    class={style.buttonContainer}
                >
                    <Btn
                        className={style.themeSwitcher}
                        icon={<LogOutIcon/>}
                        label="Logout"
                        onClick={
                            () => dispatch({
                                type: AppStateActionType.SET_ADMIN,
                                value: false,
                            })
                        }
                    />
                </div>
            :
                <div class={style.settingsInputWrapper}>
                    <div class={style.overlay}/>
                    <TextInput
                        class={style.settingsInput}
                        label={showLabel ? "Admin Login" : undefined}
                        onChange={setAdminKeyInput}
                        syncValue={adminKeyInput}
                        type="password"
                        autoComplete={true}
                        onKeyDown={handleEnter}
                        submitButton={
                            <FAB
                                icon={<LogInIcon/>}
                                label="Login"
                                mini={true}
                                onClick={onSubmit}
                            />
                        }
                    />
                </div>
    );
};

const ThemeSwitcher: preact.FunctionalComponent = () => {
    const { theme, dispatch } = useAppState();

    const onClick = () => {
        let newTheme: Theme;
        switch (theme) {
            case Theme.light:
                newTheme = Theme.auto;
                break;
            case Theme.dark:
                newTheme = Theme.light;
                break;
            case Theme.auto:
                newTheme = Theme.dark;
                break;
        }
        dispatch({ type: AppStateActionType.SET_THEME, value: newTheme });
    };

    const themeSwitcherIcon = () => {
        switch (theme) {
            case Theme.light:
                return <ThemeLight />;
            case Theme.dark:
                return <ThemeDark />;
            case Theme.auto:
                return <ThemeAuto />;
        }
    };

    return (
        <div class={style.buttonContainer}>
            <Btn
                onClick={onClick}
                className={style.themeSwitcher}
                icon={themeSwitcherIcon()}
                label={`Theme:  ${theme}`}
            />
        </div>
    );
};

interface DrawerProps {
    open: boolean;
    onLinkClick: () => void;
    currentUrl: string;
}

const Drawer: preact.FunctionalComponent<DrawerProps> = ({
    open,
    onLinkClick,
    currentUrl,
}) => (
    <div class={classMap({ [style.drawer]: true, [style.open]: open })}>
        <div class={style.inner}>
            <h3>Calculi</h3>
            <Nav
                hamburger={true}
                onLinkClick={onLinkClick}
                currentUrl={currentUrl}
            />
            <h3>Settings</h3>
            <Settings />
        </div>
    </div>
);

>>>>>>> 8bd5722c
export default Header;<|MERGE_RESOLUTION|>--- conflicted
+++ resolved
@@ -1,24 +1,8 @@
-<<<<<<< HEAD
 import { Fragment, h } from "preact";
 import { useCallback, useState } from "preact/hooks";
 import { useAppState } from "../../util/app-state";
 import Btn from "../btn";
 import Dialog from "../dialog";
-=======
-import {Component, Fragment, h} from "preact";
-import {Link} from "preact-router";
-import {useCallback, useState} from "preact/hooks";
-import {AppStateActionType, Calculus, TableauxCalculusType, Theme} from "../../types/app";
-import {checkCredentials} from "../../util/admin";
-import {useAppState} from "../../util/app-state";
-import {classMap} from "../../util/class-map";
-import Btn from "../btn";
-import Dialog from "../dialog";
-import FAB from "../fab";
-import LogInIcon from "../icons/log-in";
-import LogOutIcon from "../icons/log-out";
-import SaveIcon from "../icons/save";
->>>>>>> 8bd5722c
 import SettingsIcon from "../icons/settings";
 import * as style from "./style.scss";
 import Nav from "./nav";
@@ -85,407 +69,4 @@
     );
 };
 
-<<<<<<< HEAD
-=======
-interface HamburgerProps {
-    open: boolean;
-    onClick?: () => void;
-}
-
-const Hamburger: preact.FunctionalComponent<HamburgerProps> = ({
-    open,
-    onClick,
-}) => (
-    <div
-        onClick={onClick}
-        class={classMap({ [style.hamburgler]: true, [style.open]: open })}
-    >
-        <div class={style.hb1} />
-        <div class={style.hb2} />
-        <div class={style.hb3} />
-    </div>
-);
-
-interface NavProps {
-    hamburger: boolean;
-    onLinkClick: () => void;
-    currentUrl: string;
-}
-
-const Nav: preact.FunctionalComponent<NavProps> = ({
-    hamburger,
-    onLinkClick,
-    currentUrl,
-}) => {
-    const { config } = useAppState();
-
-    return (
-        <nav class={style.nav}>
-            {routes.map((r) => {
-                const filteredRoutes = r.routes.filter((l) =>
-                    config.disabled.includes(l.path as TableauxCalculusType)
-                );
-
-                return filteredRoutes.length === r.routes.length ?
-                    undefined
-                : (
-                    <NavGroup
-                        group={r}
-                        onLinkClick={onLinkClick}
-                        currentUrl={currentUrl}
-                        hamburger={hamburger}
-                    />
-                );
-            })}
-        </nav>
-    );
-};
-
-interface NavGroupProps {
-    group: LinkGroup;
-    onLinkClick: (e: MouseEvent) => void;
-    currentUrl: string;
-    hamburger: boolean;
-}
-
-interface NavGroupState {
-    open: boolean;
-}
-
-class NavGroup extends Component<NavGroupProps, NavGroupState> {
-
-    public state = { open: false };
-
-    public close = () => {
-        this.setState({ open: false });
-        return false;
-    };
-
-    public toggle = () => {
-        this.setState({ open: !this.state.open });
-        return false;
-    };
-
-    public handleClickOutside = ({ target }: MouseEvent) => {
-        if (!this.state.open || !target) {
-            return;
-        }
-
-        do {
-            if (target === this.base) {
-                return;
-            }
-            target = (target as any).parentNode;
-        } while (target);
-        this.close();
-    };
-
-    public componentDidMount() {
-        addEventListener("click", this.handleClickOutside);
-    }
-
-    public componentWillUnmount() {
-        removeEventListener("click", this.handleClickOutside);
-    }
-
-    public componentDidUpdate({ currentUrl, hamburger }: NavGroupProps) {
-        if (currentUrl !== this.props.currentUrl && this.state.open) {
-            this.close();
-        }
-        if (!this.state.open && hamburger) {
-            this.setState({ open: true });
-        }
-    }
-
-    public render(
-        { group, onLinkClick, currentUrl, hamburger }: NavGroupProps,
-        { open }: NavGroupState,
-    ) {
-
-        const { config } = useAppState();
-        const isCurrent =
-            !hamburger &&
-            group.routes.find((r) => currentUrl.includes(r.path)) !== undefined;
-
-        return (
-            <div class={style.linkGroup}>
-                {hamburger ? (
-                    <p class={style.linkGroupName}>{group.name}</p>
-                ) : (
-                    <button
-                        class={classMap({
-                            [style.linkGroupBtn]: true,
-                            [style.current]: isCurrent,
-                        })}
-                        onClick={this.toggle}
-                    >
-                        {group.name}
-                    </button>
-                )}
-                <nav
-                    class={classMap({
-                        [style.linkGroupNav]: true,
-                        [style.linkGroupNavOpen]: open,
-                    })}
-                    aria-label="submenu"
-                    aria-hidden={`${!open}`}
-                >
-                    {group.routes.map((r) => (
-                        (config.disabled.includes(r.path as TableauxCalculusType) ?
-                            undefined
-                        :
-                            (<NavLink
-                                link={r}
-                                onClick={onLinkClick}
-                                currentUrl={currentUrl}
-                            />)
-                        )
-                    ))}
-                </nav>
-            </div>
-        );
-    }
-}
-
-const NavLink: preact.FunctionalComponent<{
-    link: SingleLink;
-    onClick: (e: MouseEvent) => void;
-    currentUrl: string;
-}> = ({ link, onClick, currentUrl }) => (
-    <Link
-        href={`/${link.path}`}
-        class={currentUrl.includes(link.path) ? style.current : undefined}
-        onClick={onClick}
-    >
-        {link.name}
-    </Link>
-);
-
-const Settings: preact.FunctionalComponent = () => {
-    return (
-        <div class={style.settings}>
-            <ThemeSwitcher />
-            <ServerInput />
-            <AdminKeyInput />
-        </div>
-    );
-};
-
-interface ServerInputProps {
-    showLabel?: boolean;
-    close?: () => void;
-}
-
-const ServerInput: preact.FunctionalComponent<ServerInputProps> = ({
-    showLabel = true,
-    close,
-}) => {
-    const { dispatch, server } = useAppState();
-    const [serverInput, setServerInput] = useState(server);
-
-    const dispatchServer = useCallback(() => {
-        dispatch({
-            type: AppStateActionType.SET_SERVER,
-            value: serverInput.trim(),
-        });
-    }, [serverInput]);
-
-    const onSubmit = useCallback(() => {
-        dispatchServer();
-        if (document.activeElement) {
-            (document.activeElement as HTMLElement).blur();
-        }
-        if (close) {
-            close();
-        }
-    }, [dispatchServer]);
-
-    const handleEnter = useCallback(
-        (e: KeyboardEvent) => {
-            if (e.keyCode === 13) {
-                onSubmit();
-            }
-        },
-        [dispatchServer],
-    );
-
-    return (
-        <div class={style.settingsInputWrapper}>
-            <div class={style.overlay} />
-            <TextInput
-                class={style.settingsInput}
-                label={showLabel ? "Server" : undefined}
-                onChange={setServerInput}
-                syncValue={serverInput}
-                type="url"
-                autoComplete={true}
-                onKeyDown={handleEnter}
-                submitButton={
-                    <FAB
-                        icon={<SaveIcon />}
-                        label="Save Server URL"
-                        mini={true}
-                        onClick={onSubmit}
-                    />
-                }
-            />
-        </div>
-    );
-};
-
-const AdminKeyInput: preact.FunctionalComponent<ServerInputProps> = ({
-    showLabel = true,
-    close,
-}) => {
-    const { dispatch, isAdmin, adminKey, onError, server } = useAppState();
-
-    const [adminKeyInput, setAdminKeyInput] = useState(adminKey);
-
-    const dispatchAdminKey = useCallback(() => {
-        dispatch({
-            type: AppStateActionType.SET_ADMIN_KEY,
-            value: adminKeyInput,
-        });
-    }, [adminKeyInput]);
-
-    const onSubmit = useCallback(() => {
-        dispatchAdminKey();
-        checkCredentials(
-            server,
-            adminKeyInput,
-            (userIsAdmin) => {
-                dispatch({
-                    type: AppStateActionType.SET_ADMIN,
-                    value: userIsAdmin,
-                });
-            },
-            onError,
-        );
-        setAdminKeyInput("");
-
-        if (document.activeElement) {
-            (document.activeElement as HTMLElement).blur();
-        }
-        if (close) {
-            close();
-        }
-    }, [dispatchAdminKey]);
-
-    const handleEnter = useCallback(
-        (e: KeyboardEvent) => {
-            if (e.keyCode === 13) {
-                onSubmit();
-            }
-        },
-        [dispatchAdminKey],
-    );
-
-    return (isAdmin ?
-                <div
-                    class={style.buttonContainer}
-                >
-                    <Btn
-                        className={style.themeSwitcher}
-                        icon={<LogOutIcon/>}
-                        label="Logout"
-                        onClick={
-                            () => dispatch({
-                                type: AppStateActionType.SET_ADMIN,
-                                value: false,
-                            })
-                        }
-                    />
-                </div>
-            :
-                <div class={style.settingsInputWrapper}>
-                    <div class={style.overlay}/>
-                    <TextInput
-                        class={style.settingsInput}
-                        label={showLabel ? "Admin Login" : undefined}
-                        onChange={setAdminKeyInput}
-                        syncValue={adminKeyInput}
-                        type="password"
-                        autoComplete={true}
-                        onKeyDown={handleEnter}
-                        submitButton={
-                            <FAB
-                                icon={<LogInIcon/>}
-                                label="Login"
-                                mini={true}
-                                onClick={onSubmit}
-                            />
-                        }
-                    />
-                </div>
-    );
-};
-
-const ThemeSwitcher: preact.FunctionalComponent = () => {
-    const { theme, dispatch } = useAppState();
-
-    const onClick = () => {
-        let newTheme: Theme;
-        switch (theme) {
-            case Theme.light:
-                newTheme = Theme.auto;
-                break;
-            case Theme.dark:
-                newTheme = Theme.light;
-                break;
-            case Theme.auto:
-                newTheme = Theme.dark;
-                break;
-        }
-        dispatch({ type: AppStateActionType.SET_THEME, value: newTheme });
-    };
-
-    const themeSwitcherIcon = () => {
-        switch (theme) {
-            case Theme.light:
-                return <ThemeLight />;
-            case Theme.dark:
-                return <ThemeDark />;
-            case Theme.auto:
-                return <ThemeAuto />;
-        }
-    };
-
-    return (
-        <div class={style.buttonContainer}>
-            <Btn
-                onClick={onClick}
-                className={style.themeSwitcher}
-                icon={themeSwitcherIcon()}
-                label={`Theme:  ${theme}`}
-            />
-        </div>
-    );
-};
-
-interface DrawerProps {
-    open: boolean;
-    onLinkClick: () => void;
-    currentUrl: string;
-}
-
-const Drawer: preact.FunctionalComponent<DrawerProps> = ({
-    open,
-    onLinkClick,
-    currentUrl,
-}) => (
-    <div class={classMap({ [style.drawer]: true, [style.open]: open })}>
-        <div class={style.inner}>
-            <h3>Calculi</h3>
-            <Nav
-                hamburger={true}
-                onLinkClick={onLinkClick}
-                currentUrl={currentUrl}
-            />
-            <h3>Settings</h3>
-            <Settings />
-        </div>
-    </div>
-);
-
->>>>>>> 8bd5722c
 export default Header;