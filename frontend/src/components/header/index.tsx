--- conflicted
+++ resolved
@@ -114,37 +114,6 @@
             }
             href={"/" + Calculus.propTableaux}
         >
-<<<<<<< HEAD
-            <Link
-                onClick={() => onLinkClick()}
-                class={currentUrl.includes(Calculus.propTableaux) ? style.current : undefined}
-                href={"/" + Calculus.propTableaux}
-            >
-                Propositional Tableaux
-            </Link>
-            <Link
-                onClick={() => onLinkClick()}
-                class={currentUrl.includes(Calculus.foTableaux) ? style.current : undefined}
-                href={"/" + Calculus.foTableaux}
-            >
-                FO Tableaux
-            </Link>
-            <Link
-                onClick={() => onLinkClick()}
-                class={currentUrl.includes(Calculus.propResolution) ? style.current : undefined}
-                href={"/" + Calculus.propResolution}
-            >
-                Propositional Resolution
-            </Link>
-            <Link
-                onClick={() => onLinkClick()}
-                class={currentUrl.includes(Calculus.foResolution) ? style.current : undefined}
-                href={"/" + Calculus.foResolution}
-            >
-                FO Resolution
-            </Link>
-        </nav>
-=======
             Propositional Tableaux
         </Link>
         <Link
@@ -181,7 +150,6 @@
             FO Resolution
         </Link>
     </nav>
->>>>>>> 17a46a4f
 );
 
 const Settings: preact.FunctionalComponent = () => {
