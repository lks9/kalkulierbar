<<<<<<< HEAD
import { Fragment, h } from "preact";
=======
import {Fragment, h} from "preact";
>>>>>>> d045707f
import {Link} from "preact-router";
import {useCallback, useState} from "preact/hooks";
import { useAppState } from "../../helpers/app-state";
import { classMap } from "../../helpers/class-map";
import {AppStateActionType, Calculus, Theme} from "../../types/app";
import Btn from "../btn";
import Dialog from "../dialog";
import FAB from "../fab";
import SaveIcon from "../icons/save";
import SettingsIcon from "../icons/settings";
import ThemeAuto from "../icons/theme-auto";
import ThemeDark from "../icons/theme-dark";
import ThemeLight from "../icons/theme-light";
import TextInput from "../input/text";
import * as style from "./style.scss";

<<<<<<< HEAD
const Header: preact.FunctionalComponent = () => {
    const { smallScreen } = useAppState();
=======
interface HeaderProps {
    currentUrl: string;
}

const Header: preact.FunctionalComponent<HeaderProps> = ({currentUrl}) => {
    const { hamburger } = useAppState();
>>>>>>> d045707f
    const [open, setOpen] = useState(false);
    const toggle = useCallback(() => setOpen(!open), [open]);
    const setClosed = useCallback(() => setOpen(false), [open]);

    const right = hamburger ? (
        <Hamburger open={open} onClick={toggle} />
    ) : (
        <Fragment>
            <Nav
<<<<<<< HEAD
                smallScreen={false}
                onLinkClick={setClosed}
=======
                hamburger={false}
                onLinkClick={setClosed}
                currentUrl={currentUrl}
>>>>>>> d045707f
            />
            <Btn class={style.settingsBtn} onClick={toggle} >
                <SettingsIcon />
            </Btn>
        </Fragment>
    );

    return (
        <header class={classMap({ [style.header]: true, [style.open]: open })}>
            <a href="/" class={style.mainLink}>
                <img
                    class={style.logo}
                    src="/assets/icons/logo-plain.svg"
                    alt="KalkulierbaR logo"
                />
                <h1>KalkulierbaR</h1>
            </a>
            <div class={style.spacer} />
            {right}
            <Drawer
                open={open}
                onLinkClick={setClosed}
<<<<<<< HEAD
=======
                currentUrl={currentUrl}
>>>>>>> d045707f
            />
            <Dialog
                class={style.dialog}
                open={!hamburger && open}
                label="Settings"
                onClose={setClosed}
            >
                <Settings />
            </Dialog>
        </header>
    );
};

interface HamburgerProps {
    open: boolean;
    onClick?: () => void;
}

const Hamburger: preact.FunctionalComponent<HamburgerProps> = ({
    open,
    onClick
}) => (
    <div
        onClick={onClick}
        class={classMap({ [style.hamburgler]: true, [style.open]: open })}
    >
        <div class={style.hb1} />
        <div class={style.hb2} />
        <div class={style.hb3} />
    </div>
);

interface NavProps {
    hamburger: boolean;
    onLinkClick: CallableFunction;
    currentUrl: string;
}

const Nav: preact.FunctionalComponent<NavProps> = ({
    hamburger,
    onLinkClick,
    currentUrl,
}) => (
        <nav
            class={classMap({
                [style.nav]: true,
<<<<<<< HEAD
                [style.hamburgerLink]: smallScreen
            })}
        >
            <Link
                onClick={() => onLinkClick()}
                href={"/" + Calculus.propTableaux}
            >
                Propositional Tableaux
            </Link>
            <Link
                onClick={() => onLinkClick()}
                href={"/" + Calculus.foTableaux}
            >
                First Order Tableaux
            </Link>
            <Link
                onClick={() => onLinkClick()}
=======
                [style.hamburgerLink]: hamburger
            })}
        >
            <Link
                    onClick={() => onLinkClick()}
                    class={currentUrl.includes(Calculus.propTableaux) ? style.current : undefined}
                    href={"/" + Calculus.propTableaux}
                >
                    Propositional Tableaux
                </Link>
                <Link
                    onClick={() => onLinkClick()}
                    class={currentUrl.includes(Calculus.foTableaux) ? style.current : undefined}
                    href={"/" + Calculus.foTableaux}
                >
                    FO Tableaux
                </Link>
            <Link
                onClick={() => onLinkClick()}
                class={currentUrl.includes(Calculus.propResolution) ? style.current : undefined}
>>>>>>> d045707f
                href={"/" + Calculus.propResolution}
            >
                Propositional Resolution
            </Link>
        </nav>
);

const Settings: preact.FunctionalComponent = () => {
    return (
        <div class={style.settings}>
            <ThemeSwitcher />
            <ServerInput />
        </div>
    );
};

interface ServerInputProps {
    showLabel?: boolean;
    close?: () => void;
}

const ServerInput: preact.FunctionalComponent<ServerInputProps> = ({
    showLabel = true,
    close
}) => {
    const { dispatch, server } = useAppState();
    const [newServer, setServer] = useState(server);

    const dispatchServer = useCallback(() => {
        dispatch({
            type: AppStateActionType.SET_SERVER,
            value: newServer
        });
    }, [newServer]);

    const onSubmit = useCallback(() => {
        dispatchServer();
        if (document.activeElement) {
            (document.activeElement as HTMLElement).blur();
        }
        if (close) {
            close();
        }
    }, [dispatchServer]);

    const handleEnter = useCallback(
        (e: KeyboardEvent) => {
            if (e.keyCode === 13) {
                onSubmit();
            }
        },
        [dispatchServer]
    );

    return (
        <div class={style.serverInputWrapper}>
            <div class={style.overlay} />
            <TextInput
                class={style.serverInput}
                label={showLabel ? "Server" : undefined}
                onChange={setServer}
                value={server}
                onKeyDown={handleEnter}
                submitButton={
                    <FAB
                        icon={<SaveIcon />}
                        label="Save Server URL"
                        mini={true}
                        onClick={onSubmit}
                    />
                }
            />
        </div>
    );
};

const ThemeSwitcher: preact.FunctionalComponent = () => {
    const { theme, dispatch } = useAppState();

    const onClick = () => {
        let newTheme: Theme;
        switch (theme) {
            case Theme.light:
                newTheme = Theme.auto;
                break;
            case Theme.dark:
                newTheme = Theme.light;
                break;
            case Theme.auto:
                newTheme = Theme.dark;
                break;
        }
        dispatch({ type: AppStateActionType.SET_THEME, value: newTheme });
    };

    const themeSwitcherIcon = () => {
        switch (theme) {
            case Theme.light:
                return <ThemeLight />;
            case Theme.dark:
                return <ThemeDark />;
            case Theme.auto:
                return <ThemeAuto />;
        }
    };

    return (
        <div onClick={onClick} class={style.themeContainer}>
            <Btn
                class={style.themeSwitcher}
                title="Change color theme"
                id="theme-switcher"
            >
                {themeSwitcherIcon()}
            </Btn>
            <label for="theme-switcher">Current theme: {theme}</label>
        </div>
    );
};

interface DrawerProps {
    open: boolean;
    onLinkClick: CallableFunction;
    currentUrl: string;
}

const Drawer: preact.FunctionalComponent<DrawerProps> = ({
    open,
    onLinkClick,
<<<<<<< HEAD
=======
    currentUrl,
>>>>>>> d045707f
}) => (
    <div class={classMap({ [style.drawer]: true, [style.open]: open })}>
        <div class={style.inner}>
            <h3>Calculi</h3>
            <Nav
<<<<<<< HEAD
                smallScreen={true}
                onLinkClick={onLinkClick}
=======
                hamburger={true}
                onLinkClick={onLinkClick}
                currentUrl={currentUrl}
>>>>>>> d045707f
            />
            <h3>Settings</h3>
            <Settings />
        </div>
    </div>
);

export default Header;<|MERGE_RESOLUTION|>--- conflicted
+++ resolved
@@ -1,8 +1,4 @@
-<<<<<<< HEAD
-import { Fragment, h } from "preact";
-=======
 import {Fragment, h} from "preact";
->>>>>>> d045707f
 import {Link} from "preact-router";
 import {useCallback, useState} from "preact/hooks";
 import { useAppState } from "../../helpers/app-state";
@@ -19,17 +15,12 @@
 import TextInput from "../input/text";
 import * as style from "./style.scss";
 
-<<<<<<< HEAD
-const Header: preact.FunctionalComponent = () => {
-    const { smallScreen } = useAppState();
-=======
 interface HeaderProps {
     currentUrl: string;
 }
 
 const Header: preact.FunctionalComponent<HeaderProps> = ({currentUrl}) => {
     const { hamburger } = useAppState();
->>>>>>> d045707f
     const [open, setOpen] = useState(false);
     const toggle = useCallback(() => setOpen(!open), [open]);
     const setClosed = useCallback(() => setOpen(false), [open]);
@@ -39,14 +30,9 @@
     ) : (
         <Fragment>
             <Nav
-<<<<<<< HEAD
-                smallScreen={false}
-                onLinkClick={setClosed}
-=======
                 hamburger={false}
                 onLinkClick={setClosed}
                 currentUrl={currentUrl}
->>>>>>> d045707f
             />
             <Btn class={style.settingsBtn} onClick={toggle} >
                 <SettingsIcon />
@@ -69,10 +55,7 @@
             <Drawer
                 open={open}
                 onLinkClick={setClosed}
-<<<<<<< HEAD
-=======
                 currentUrl={currentUrl}
->>>>>>> d045707f
             />
             <Dialog
                 class={style.dialog}
@@ -119,25 +102,6 @@
         <nav
             class={classMap({
                 [style.nav]: true,
-<<<<<<< HEAD
-                [style.hamburgerLink]: smallScreen
-            })}
-        >
-            <Link
-                onClick={() => onLinkClick()}
-                href={"/" + Calculus.propTableaux}
-            >
-                Propositional Tableaux
-            </Link>
-            <Link
-                onClick={() => onLinkClick()}
-                href={"/" + Calculus.foTableaux}
-            >
-                First Order Tableaux
-            </Link>
-            <Link
-                onClick={() => onLinkClick()}
-=======
                 [style.hamburgerLink]: hamburger
             })}
         >
@@ -158,7 +122,6 @@
             <Link
                 onClick={() => onLinkClick()}
                 class={currentUrl.includes(Calculus.propResolution) ? style.current : undefined}
->>>>>>> d045707f
                 href={"/" + Calculus.propResolution}
             >
                 Propositional Resolution
@@ -288,23 +251,15 @@
 const Drawer: preact.FunctionalComponent<DrawerProps> = ({
     open,
     onLinkClick,
-<<<<<<< HEAD
-=======
     currentUrl,
->>>>>>> d045707f
 }) => (
     <div class={classMap({ [style.drawer]: true, [style.open]: open })}>
         <div class={style.inner}>
             <h3>Calculi</h3>
             <Nav
-<<<<<<< HEAD
-                smallScreen={true}
-                onLinkClick={onLinkClick}
-=======
                 hamburger={true}
                 onLinkClick={onLinkClick}
                 currentUrl={currentUrl}
->>>>>>> d045707f
             />
             <h3>Settings</h3>
             <Settings />
