--- conflicted
+++ resolved
@@ -71,16 +71,9 @@
         }
 
         &.current {
-<<<<<<< HEAD
-            @media (max-width: 700px) {
-                background: rgba(0, 0, 0, 0.2);
-            }
-            @media (min-width: 700px) {
-=======
             background: rgba(0, 0, 0, 0.2);
 
             @media (min-width: $hamburgerBreakpoint) {
->>>>>>> d045707f
                 background-size: 100% 0.3rem;
                 background-position: center top;
                 background-repeat: no-repeat;
