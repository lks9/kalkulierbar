--- conflicted
+++ resolved
@@ -24,11 +24,7 @@
         [Calculus.foResolution]: "",
         [Calculus.propTableaux]: "",
         [Calculus.foTableaux]: "",
-<<<<<<< HEAD
         [Calculus.ncTableaux]: "",
-=======
-
->>>>>>> 9f7f9621
         [Calculus.dpll]: "",
     },
     server: isDeployed
