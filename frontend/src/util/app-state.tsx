--- conflicted
+++ resolved
@@ -7,18 +7,7 @@
 import { TutorialMode } from "../types/app/tutorial";
 import { AppStateAction, AppStateActionType } from "../types/app/action";
 import {
-<<<<<<< HEAD
     NotificationHandler,
-=======
-    AddNotification,
-    AppState,
-    AppStateAction,
-    AppStateActionType,
-    Calculus,
-    CalculusType,
-    Config,
-    DerivedAppState,
->>>>>>> 8bd5722c
     NotificationType,
 } from "../types/app/notification";
 
