import { Clause, FOLiteral } from "../../types/clause";
import { ArrayLayout, LayoutItem } from "../../types/layout";
import { clauseToString } from "../clause";
import { maxBy } from "../max-by";
import { estimateSVGTextWidth } from "../text-width";

const HEIGHT_PADDING = 16;
const WIDTH_PADDING = 64;

/**
 * Calculate the grid layout
 * @param {Clause[]} clauses - The clauses to display in a grid
 * @returns {ArrayLayout<Clause>} - The grid layout of the clauses
 */
export const gridLayout = (
    clauses: Array<Clause<string | FOLiteral>>,
): ArrayLayout<Clause<string | FOLiteral>> & {
    rows: number;
    columns: number;
    rowHeight: number;
    columnWidth: number;
} => {
    if (clauses.length === 0) {
        return {
            width: 0,
            height: 0,
            data: [],
            rows: 0,
            columns: 0,
            rowHeight: 0,
            columnWidth: 0,
        };
    }

    // Guess clause width by the length of the longest string
    const width =
        maxBy(clauses, (c) => estimateSVGTextWidth(clauseToString(c))) +
        WIDTH_PADDING;

    // The height is constant. The value here has no special meaning
    const height = 35 + HEIGHT_PADDING;

    // Calculate the optimal column number to match the window aspect ratio
    const columns = findOptimalColumnNumber(width, height, clauses.length);

    let rows = 0;

    const data: LayoutItem<Clause<string | FOLiteral>>[] = [];

    for (let i = 0; i < clauses.length; i++) {
        if (i % columns === 0) {
            rows++;
        }

        data.push({
            x: (i % columns) * width + width / 2,
            y: (rows - 1) * height + height / 2 + HEIGHT_PADDING / 2,
            data: clauses[i],
        });
    }

    return {
        height: rows * height,
        width: columns * width,
        data,
        rows,
        columns,
        rowHeight: height,
        columnWidth: width,
    };
};

/**
 * Calculates the number of columns for which the grid is closest to the ratio of the window
 * @param {number} cWidth - Max width of a clause
 * @param {number} cHeight - Height of a clause
 * @param {number} length - Number of clauses
 * @returns {number} - The optimal number of columns
 */
const findOptimalColumnNumber = (
    cWidth: number,
    cHeight: number,
    length: number,
) => {
    const windowRatio = window.innerWidth / window.innerHeight;
    const c = Math.sqrt((length * windowRatio * cHeight) / cWidth);

<<<<<<< HEAD
    const cLow = Math.floor(c);
    const cHigh = Math.ceil(c);

    const rLow = Math.abs(
        getRatio(cWidth, cHeight, cLow, length) - windowRatio,
    );
    const rHigh = Math.abs(
        getRatio(cWidth, cHeight, cHigh, length) - windowRatio,
    );

    if (rLow < rHigh) { 
        return cLow; 
    }
    return cHigh;
};

const getRatio = (
    cWidth: number,
    cHeight: number,
    columns: number,
    length: number,
) => {
    const width = cWidth * columns;
    const height = Math.ceil(length / columns) * cHeight;

    return width / height;
=======
    return Math.round(c);
>>>>>>> a3d2ff25
};<|MERGE_RESOLUTION|>--- conflicted
+++ resolved
@@ -85,34 +85,5 @@
     const windowRatio = window.innerWidth / window.innerHeight;
     const c = Math.sqrt((length * windowRatio * cHeight) / cWidth);
 
-<<<<<<< HEAD
-    const cLow = Math.floor(c);
-    const cHigh = Math.ceil(c);
-
-    const rLow = Math.abs(
-        getRatio(cWidth, cHeight, cLow, length) - windowRatio,
-    );
-    const rHigh = Math.abs(
-        getRatio(cWidth, cHeight, cHigh, length) - windowRatio,
-    );
-
-    if (rLow < rHigh) { 
-        return cLow; 
-    }
-    return cHigh;
-};
-
-const getRatio = (
-    cWidth: number,
-    cHeight: number,
-    columns: number,
-    length: number,
-) => {
-    const width = cWidth * columns;
-    const height = Math.ceil(length / columns) * cHeight;
-
-    return width / height;
-=======
     return Math.round(c);
->>>>>>> a3d2ff25
 };