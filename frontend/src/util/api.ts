--- conflicted
+++ resolved
@@ -97,17 +97,11 @@
             onError(await res.text());
             return state;
         }
-<<<<<<< HEAD
-
-        const parsed = await res.json();
-        stateChanger(calculus, parsed);
-=======
         const parsed = await res.json();
         stateChanger(calculus, parsed);
         if ("statusMessage" in parsed && parsed.statusMessage) {
             onWarning(parsed.statusMessage);
         }
->>>>>>> e444c8a2
         return parsed;
     } catch (e) {
         onError((e as Error).message);
