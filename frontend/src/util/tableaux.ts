--- conflicted
+++ resolved
@@ -106,7 +106,7 @@
     state: PropTableauxState | FOTableauxState,
     stateChanger: AppStateUpdater,
     onError: (msg: string) => void,
-<<<<<<< HEAD
+    onWarning: (msg: string) => void,
 ) =>
     sendMove(
         server,
@@ -115,33 +115,8 @@
         { type: "tableaux-undo" },
         stateChanger,
         onError,
-    );
-=======
-    onWarning: (msg: string) => void,
-) => {
-    if (instanceOfPropTabState(state, calculus)) {
-        sendMove(
-            server,
-            calculus,
-            state,
-            { type: "UNDO", id1: -1, id2: -1 },
-            stateChanger,
-            onError,
-            onWarning,
-        );
-    } else if (instanceOfFOTabState(state, calculus)) {
-        sendMove(
-            server,
-            calculus,
-            state,
-            { type: "UNDO", id1: -1, id2: -1, varAssign: {} },
-            stateChanger,
-            onError,
-            onWarning,
-        );
-    }
-};
->>>>>>> e444c8a2
+        onWarning,
+    );
 
 /**
  * Wrapper to send move request
@@ -164,7 +139,6 @@
     onWarning: (msg: string) => void,
     leaf: number,
     clause: number,
-<<<<<<< HEAD
 ) =>
     sendMove(
         server,
@@ -173,32 +147,8 @@
         { type: "tableaux-expand", id1: leaf, id2: clause },
         stateChanger,
         onError,
-    );
-=======
-) => {
-    if (instanceOfPropTabState(state, calculus)) {
-        sendMove(
-            server,
-            calculus,
-            state,
-            { type: "EXPAND", id1: leaf, id2: clause },
-            stateChanger,
-            onError,
-            onWarning,
-        );
-    } else if (instanceOfFOTabState(state, calculus)) {
-        sendMove(
-            server,
-            calculus,
-            state,
-            { type: "EXPAND", id1: leaf, id2: clause, varAssign: {} },
-            stateChanger,
-            onError,
-            onWarning,
-        );
-    }
-};
->>>>>>> e444c8a2
+        onWarning,
+    );
 
 /**
  * Wrapper to send move request
@@ -221,7 +171,6 @@
     onWarning: (msg: string) => void,
     leaf: number,
     lemma: number,
-<<<<<<< HEAD
 ) =>
     sendMove(
         server,
@@ -230,32 +179,8 @@
         { type: "tableaux-lemma", id1: leaf, id2: lemma },
         stateChanger,
         onError,
-    );
-=======
-) => {
-    if (instanceOfPropTabState(state, calculus)) {
-        sendMove(
-            server,
-            calculus,
-            state,
-            { type: "LEMMA", id1: leaf, id2: lemma },
-            stateChanger,
-            onError,
-            onWarning,
-        );
-    } else if (instanceOfFOTabState(state, calculus)) {
-        sendMove(
-            server,
-            calculus,
-            state,
-            { type: "LEMMA", id1: leaf, id2: lemma, varAssign: {} },
-            stateChanger,
-            onError,
-            onWarning,
-        );
-    }
-};
->>>>>>> e444c8a2
+        onWarning
+    );
 
 export const tableauxTreeLayout = (
     nodes: TableauxNode[],
