--- conflicted
+++ resolved
@@ -5,20 +5,7 @@
 import VarAssignList from "../../../components/input/var-assign-list";
 import TableauxFAB from "../../../components/tableaux/fab";
 import TableauxTreeView from "../../../components/tableaux/tree";
-<<<<<<< HEAD
 import {Calculus, TableauxCalculusType} from "../../../types/app";
-=======
-import { useAppState } from "../../../helpers/app-state";
-import { clauseSetToStringMap } from "../../../helpers/clause";
-import {
-    sendBacktrack,
-    sendClose,
-    sendExtend,
-    sendLemma,
-    updateDragTransform,
-} from "../../../helpers/tableaux";
-import { Calculus, TableauxCalculusType } from "../../../types/app";
->>>>>>> 8ab2e88a
 import { FOArgument, FOArgumentType } from "../../../types/clause";
 import {
     instanceOfFOTabState,
@@ -27,7 +14,7 @@
     TableauxTreeLayoutNode,
     VarAssign,
 } from "../../../types/tableaux";
-<<<<<<< HEAD
+import { DragTransform } from "../../../types/ui";
 import { useAppState } from "../../../util/app-state";
 import { clauseSetToStringMap } from "../../../util/clause";
 import {
@@ -36,9 +23,6 @@
     sendExtend,
     sendLemma
 } from "../../../util/tableaux";
-=======
-import { DragTransform } from "../../../types/ui";
->>>>>>> 8ab2e88a
 import { foExample, propExample } from "./example";
 import * as style from "./style.scss";
 
