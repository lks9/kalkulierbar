import {Fragment, h} from "preact";
import {route} from "preact-router";
import {useCallback, useEffect, useState} from "preact/hooks";

import ModalTableauxFAB from "../../../components/calculus/modal-tableaux/fab";
import ModalTableauxTreeView from "../../../components/calculus/modal-tableaux/tree";
import PrefixDialog from "../../../components/dialog/prefix-dialog";
import SaveStatsDialog from "../../../components/dialog/save-stats-dialog";
import TutorialDialog from "../../../components/tutorial/dialog";
import {Statistics} from "../../../types/app/statistics";
import {Calculus, ModalCalculusType} from "../../../types/calculus";
import {ExpandMove, ModalTableauxTreeLayoutNode,} from "../../../types/calculus/modal-tableaux";
import {DragTransform} from "../../../types/ui";
import {saveStatistics, sendMove} from "../../../util/api";
import {useAppState} from "../../../util/app-state";
import {getLeaves, nodeName, sendBacktrack,} from "../../../util/modal-tableaux";
import {updateDragTransform} from "../../../util/tableaux";

interface Props {
    calculus: ModalCalculusType;
}

const ModalTableauxView: preact.FunctionComponent<Props> = ({ calculus }) => {
    const {
        server,
        "signed-modal-tableaux": cState,
        smallScreen,
        notificationHandler,
        onChange,
    } = useAppState();

    const state = cState;
    if (!state) {
        route(`/${Calculus.modalTableaux}`);
        return null;
    }
    const [selectedNodeId, setSelectedNodeId] = useState<number | undefined>(
        undefined,
    );
    const [leafSelection, setLeafSelection] = useState<boolean>(false);
    const [selectedMove, setSelectedMove] = useState<ExpandMove | undefined>(
        undefined,
    );

    const [dragTransforms, setDragTransforms] = useState<
        Record<number, DragTransform>
    >({});
    const onDrag = useCallback(updateDragTransform(setDragTransforms), [
        setDragTransforms,
    ]);

    const resetDragTransform = useCallback(
        (id: number) => onDrag(id, { x: 0, y: 0 }),
        [onDrag],
    );
    const resetDragTransforms = useCallback(() => setDragTransforms({}), [
        setDragTransforms,
    ]);
    const [showPrefixDialog, setShowPrefixDialog] = useState<boolean>(false);

    const [showSaveDialog, setShowSaveDialog] = useState<boolean>(false);

    const [stats, setStats] = useState<Statistics | undefined>(undefined);

    /**
     * Gets called each time a node gets selected or deselected
     * @param {ModalTableauxTreeLayoutNode} newNode the selected Node
     * @returns {void}
     */
    const selectNodeCallback = (newNode: ModalTableauxTreeLayoutNode) => {
        if (newNode.id === selectedNodeId) {
            setSelectedNodeId(undefined);
            setSelectedMove(undefined);
            setLeafSelection(false);
        } else if (selectedNodeId === undefined) {
            setSelectedNodeId(newNode.id);
        } else if (
            leafSelection === true &&
            selectedMove !== undefined &&
            getLeaves(state.nodes, state.nodes[selectedNodeId]).includes(
                newNode.id,
            )
        ) {
            selectedMove.leafID = newNode.id;
            sendMove(
                server,
                calculus,
                state,
                selectedMove,
                onChange,
                notificationHandler,
            );
            setSelectedNodeId(undefined);
            setSelectedMove(undefined);
            setLeafSelection(false);
        } else {
            sendMove(
                server,
                calculus,
                state,
                { type: "close", nodeID: selectedNodeId, leafID: newNode.id },
                onChange,
                notificationHandler,
            );
            setSelectedNodeId(undefined);
        }
    };

    /**
     * Sends the changed prefix to the backend
     * @param {number} prefix the index of the prefix
     * @returns {void}
     */
    const sendPrefix = (prefix: number) => {
<<<<<<< HEAD
        if (selectedNodeId === undefined) {
            return;
        }
=======
        if (selectedNodeId === undefined) return;

>>>>>>> 4b3c7734
        const leaves = getLeaves(state.nodes, state.nodes[selectedNodeId]);
        if (leaves.length > 1) {
            setLeafSelection(true);
            setSelectedMove({
                type: selectedMove?.type,
                nodeID: selectedNodeId,
                leafID: selectedMove?.leafID,
                prefix,
            });
        } else {
            sendMove(
                server,
                calculus,
                state,
                {
                    type: selectedMove?.type,
                    nodeID: selectedNodeId,
                    leafID: leaves[0],
                    prefix,
                },
                onChange,
                notificationHandler,
            );
            setSelectedNodeId(undefined);
            setSelectedMove(undefined);
        }
        setShowPrefixDialog(false);
    };

    useEffect(() => {
        const handleKeyDown = (e: KeyboardEvent) => {
            // Only handle (Crtl + Z)
            if (!e.ctrlKey || e.shiftKey || e.metaKey || e.keyCode !== 90) {
                return;
            }
            e.preventDefault();
            e.stopImmediatePropagation();
            sendBacktrack(
                calculus,
                server,
                state,
                onChange,
                notificationHandler,
            );
        };

        window.addEventListener("keydown", handleKeyDown);

        return () => {
            window.removeEventListener("keydown", handleKeyDown);
        };
    }, [state, server, onChange, notificationHandler]);

    /**
     * Saves the closed Proof in the DB
     * @param {string} userName the name of the user who closed the proof
     * @returns {void}
     */
    const saveStatisticsCallback = (userName: string) => {
<<<<<<< HEAD
        if (userName === "") {
            return;
        }
=======
        if (userName === "") return;

>>>>>>> 4b3c7734
        saveStatistics(server, calculus, state, notificationHandler, userName);
        setShowSaveDialog(false);
    };

    return (
        <Fragment>
            <h2>Modal Tableaux View</h2>

            <ModalTableauxTreeView
                nodes={state.nodes}
                smallScreen={smallScreen}
                selectedNodeId={selectedNodeId}
                selectNodeCallback={selectNodeCallback}
                dragTransforms={dragTransforms}
                onDrag={onDrag}
                leafSelection={leafSelection}
            />

            <ModalTableauxFAB
                calculus={calculus}
                state={state}
                selectedNodeId={selectedNodeId}
                setSelectedNodeId={setSelectedNodeId}
                setLeafSelected={setLeafSelection}
                setSelectedMove={setSelectedMove}
                resetDragTransform={resetDragTransform}
                resetDragTransforms={resetDragTransforms}
                setShowPrefixDialog={setShowPrefixDialog}
                pruneCallback={() => {
                    sendMove(
                        server,
                        calculus,
                        state,
                        { type: "prune", nodeID: selectedNodeId! },
                        onChange,
                        notificationHandler,
                    );
                }}
                closeCallback={(statistics: Statistics) => {
                    setStats(statistics);
                    setShowSaveDialog(true);
                }}
            />

            <PrefixDialog
                open={showPrefixDialog}
                onClose={() => setShowPrefixDialog(false)}
                prefixOrigin={nodeName(state.nodes[selectedNodeId!])}
                submitPrefixCallback={sendPrefix}
                notificationHandler={notificationHandler}
            />

            <SaveStatsDialog
                open={showSaveDialog}
                onClose={() => setShowSaveDialog(false)}
                submitCallback={saveStatisticsCallback}
                stats={stats}
            />

            <TutorialDialog calculus={calculus} />
        </Fragment>
    );
};

export default ModalTableauxView;<|MERGE_RESOLUTION|>--- conflicted
+++ resolved
@@ -75,8 +75,7 @@
         } else if (selectedNodeId === undefined) {
             setSelectedNodeId(newNode.id);
         } else if (
-            leafSelection === true &&
-            selectedMove !== undefined &&
+            leafSelection && selectedMove !== undefined &&
             getLeaves(state.nodes, state.nodes[selectedNodeId]).includes(
                 newNode.id,
             )
@@ -112,14 +111,8 @@
      * @returns {void}
      */
     const sendPrefix = (prefix: number) => {
-<<<<<<< HEAD
-        if (selectedNodeId === undefined) {
-            return;
-        }
-=======
         if (selectedNodeId === undefined) return;
 
->>>>>>> 4b3c7734
         const leaves = getLeaves(state.nodes, state.nodes[selectedNodeId]);
         if (leaves.length > 1) {
             setLeafSelection(true);
@@ -179,14 +172,8 @@
      * @returns {void}
      */
     const saveStatisticsCallback = (userName: string) => {
-<<<<<<< HEAD
-        if (userName === "") {
-            return;
-        }
-=======
         if (userName === "") return;
 
->>>>>>> 4b3c7734
         saveStatistics(server, calculus, state, notificationHandler, userName);
         setShowSaveDialog(false);
     };
