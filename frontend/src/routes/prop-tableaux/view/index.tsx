--- conflicted
+++ resolved
@@ -10,7 +10,6 @@
 import TableauxTreeView from "../../../components/tableaux/tree";
 import exampleState from "./example";
 
-<<<<<<< HEAD
 interface Props {
     server: string;
     state?: TableauxState;
@@ -19,7 +18,6 @@
     onSuccess: (msg: string) => void;
 }
 
-=======
 /**
  * A asynchronous function to send requested move to backend
  * Updates app state with response from backend
@@ -29,7 +27,6 @@
  * @param {AppStateUpdater} stateChanger - A function to change app state
  * @returns {Promise<void>} - Promise that resolves after the request has been handled
  */
->>>>>>> 64492165
 const sendMove = async (
     url: string,
     state: TableauxState,
@@ -172,7 +169,6 @@
         } else if (newNode.isLeaf) {
             // If the newly selected node is a leaf => accept new node id
             setSelectedNodeId(newNode.id);
-<<<<<<< HEAD
         } else if (selectedNodeId !== undefined) {
             // We already have a node selected. Try close
             // If we can't do it, let server handle it
@@ -186,9 +182,6 @@
             );
             setSelectedNodeId(undefined);
         }
-=======
->>>>>>> 64492165
-
             if (selectedClauseId !== undefined) {
                 // The clause and node have been selected => send extend move request to backend
                 sendExtend(
