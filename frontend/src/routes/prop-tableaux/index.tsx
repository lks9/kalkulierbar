import { Fragment, h } from "preact";
import * as style from "./style.scss";

import Switch from "../../components/switch";

import { useState } from "preact/hooks";
import ClauseInput from "../../components/input/clause";
import Radio from "../../components/radio";
import { CnfStrategy, TableauxParams, TableauxType } from "../../types/tableaux";

interface Props {}

const Tableaux: preact.FunctionalComponent<Props> = () => {
    const [tabType, setTabType] = useState(TableauxType.unconnected);
    const [regular, setRegular] = useState(false);
<<<<<<< HEAD
    const [cnfStrategy, setStrategy] = useState(CnfStrategy.optimal);
=======
    const [backtracking, setBacktracking] = useState(false);
>>>>>>> f8a500cd

    /**
     * Handle the selection of a TableauxType
     * @param {Event} e - The event to handle
     * @returns {void}
     */
    const handleTabTypeSelect = (e: Event) => {
        const target = e.target as HTMLInputElement;

        setTabType(target.id as TableauxType);
    };

<<<<<<< HEAD
    /**
     * Handle force naive stragety switch setting
     * @param {boolean} forceNaive - Switch setting (false: optimal, true: naive)
     * @returns {void}
     */
    const strategySelect = (forceNaive: boolean) => {
        setStrategy(forceNaive ? CnfStrategy.naive : CnfStrategy.optimal);
    };

    const params: TableauxParams = { type: tabType, regular, cnfStrategy };
=======
    const params: TableauxParams = { type: tabType, regular, backtracking };
>>>>>>> f8a500cd

    return (
        <Fragment>
            <ClauseInput calculus="prop-tableaux" params={params} />
            <div class="card">
                <h3>Parameters</h3>
                <div class={style.form}>
                    <Switch label="Regular" onChange={setRegular} />
                    <Switch label="Backtracking" onChange={setBacktracking} />
                    <div class={style.radioGroup}>
                        <Radio
                            id={TableauxType.unconnected}
                            group="connected"
                            label="Unconnected"
                            checked={tabType === TableauxType.unconnected}
                            onSelect={handleTabTypeSelect}
                        />
                        <Radio
                            id={TableauxType.strong}
                            group="connected"
                            label="Strongly Connected"
                            checked={tabType === TableauxType.strong}
                            onSelect={handleTabTypeSelect}
                        />
                        <Radio
                            id={TableauxType.weak}
                            group="connected"
                            label="Weakly Connected"
                            checked={tabType === TableauxType.weak}
                            onSelect={handleTabTypeSelect}
                        />
                    </div>
                    <Switch label="Force naive CNF transformation" onChange={strategySelect} />
                </div>
            </div>
            <div class="card">
                <h3>Format</h3>
                <p>Formulas can be entered in one two different formats:</p>
                <h4>Clause Sets</h4>
                <p>
                    <code>a,!c;b</code>
                </p>
                <p>
                    This formula represents the clause set{" "}
                    <code>{"{{a, ¬c}, {b}}"}</code>
                </p>
                <p>Instead of semicolons, line breaks can be used.</p>
                <h4>Propositional Formulas</h4>
                <p>
                    <code>{"a -> ( b & !c <=> a)"}</code>
                </p>
                <p>{"<=> and <->"} are synonymous.</p>
            </div>
        </Fragment>
    );
};

export default Tableaux;<|MERGE_RESOLUTION|>--- conflicted
+++ resolved
@@ -13,11 +13,8 @@
 const Tableaux: preact.FunctionalComponent<Props> = () => {
     const [tabType, setTabType] = useState(TableauxType.unconnected);
     const [regular, setRegular] = useState(false);
-<<<<<<< HEAD
+    const [backtracking, setBacktracking] = useState(false);
     const [cnfStrategy, setStrategy] = useState(CnfStrategy.optimal);
-=======
-    const [backtracking, setBacktracking] = useState(false);
->>>>>>> f8a500cd
 
     /**
      * Handle the selection of a TableauxType
@@ -30,7 +27,6 @@
         setTabType(target.id as TableauxType);
     };
 
-<<<<<<< HEAD
     /**
      * Handle force naive stragety switch setting
      * @param {boolean} forceNaive - Switch setting (false: optimal, true: naive)
@@ -40,10 +36,7 @@
         setStrategy(forceNaive ? CnfStrategy.naive : CnfStrategy.optimal);
     };
 
-    const params: TableauxParams = { type: tabType, regular, cnfStrategy };
-=======
-    const params: TableauxParams = { type: tabType, regular, backtracking };
->>>>>>> f8a500cd
+    const params: TableauxParams = { type: tabType, regular, backtracking, cnfStrategy };
 
     return (
         <Fragment>
