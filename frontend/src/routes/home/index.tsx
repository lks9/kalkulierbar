--- conflicted
+++ resolved
@@ -8,7 +8,6 @@
     server: string;
 }
 
-<<<<<<< HEAD
 interface Atom {
     lit: string;
     negated: boolean;
@@ -22,14 +21,12 @@
     clauses: Clause[];
 }
 
-=======
 /**
  * Normalizes the user input. It replaces multiple newlines with just one,
  * replaces newlines by semicolon and removes whitespace
  * @param {string} input - The user input
  * @returns {string} - Normalized clause string
  */
->>>>>>> 7ee18155
 const normalizeInput = (input: string) => {
     input = input.replace(/\n+/g, "\n");
     input = input.replace(/\n/g, ";");
@@ -45,25 +42,6 @@
     // Handle Submit event
     const onSubmit = async (event: Event) => {
         event.preventDefault();
-<<<<<<< HEAD
-        const response = await fetch(url, {
-            headers: {
-                "Content-Type": "text/plain"
-            },
-            method: "POST",
-            body: `formula=${normalizeInput(userInput)}`
-        });
-        const parsed = (await response.json()) as ClauseSet;
-        const output = parsed.clauses
-            .map(
-                c =>
-                    `{${c.atoms
-                        .map(a => (a.negated ? `!${a.lit}` : a.lit))
-                        .join(", ")}}`
-            )
-            .join(", ");
-        console.log(output);
-=======
         try {
             const response = await fetch(url, {
                 headers: {
@@ -72,12 +50,19 @@
                 method: "POST",
                 body: `formula=${normalizeInput(userInput)}`
             });
-            const parsed = await response.text();
-            console.log(parsed);
+            const parsed = (await response.json()) as ClauseSet;
+            const output = parsed.clauses
+                .map(
+                    c =>
+                        `{${c.atoms
+                            .map(a => (a.negated ? `!${a.lit}` : a.lit))
+                            .join(", ")}}`
+                )
+                .join(", ");
+            console.log(output);
         } catch (e) {
-            console.error(e);
+            cnsole.error(e);
         }
->>>>>>> 7ee18155
     };
     
     // Handle Input event
