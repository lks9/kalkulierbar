import { Fragment, h } from "preact";
import { useState } from "preact/hooks";
import HintIcon, { Hint } from "../../components/hint";
import FormulaInput from "../../components/input/formula";
import Format from "../../components/input/formula/format";
import Switch from "../../components/switch";
import { useAppState } from "../../helpers/app-state";
<<<<<<< HEAD
import {Calculus} from "../../types/app";
=======
import { Calculus } from "../../types/app";
>>>>>>> d045707f
import { CnfStrategy } from "../../types/tableaux";

const Resolution: preact.FunctionalComponent = () => {
    const { smallScreen } = useAppState();
    const [cnfStrategy, setStrategy] = useState(CnfStrategy.optimal);
    const [highlightSelectable, setHighlightSelectable] = useState(false);

    const params = {
        cnfStrategy,
        highlightSelectable
    };

    /**
     * Handle force naive strategy switch setting
     * @param {boolean} forceNaive - Switch setting (false: optimal, true: naive)
     * @returns {void}
     */
    const strategySelect = (forceNaive: boolean) => {
        setStrategy(forceNaive ? CnfStrategy.naive : CnfStrategy.optimal);
    };

    return (
        <Fragment>
<<<<<<< HEAD
=======
            <Format />
>>>>>>> d045707f
            <FormulaInput calculus={Calculus.propResolution} params={params} />
            <div class="card">
                <h3>Parameters</h3>
                <Hint top={smallScreen} />
                <div class="flex-container">
                    <div class="switches">
                        <Switch
                            label="Highlight resolution partners"
                            onChange={setHighlightSelectable}
                        />
                        <HintIcon hint="When you select a clause, all valid resolution partners will be highlighted." />
                        <br />
                        <Switch
                            label="Naive CNF transformation"
                            onChange={strategySelect}
                        />
                        <HintIcon hint="New variables may be introduced when converting a formula to CNF for efficiency. Enable this to enforce the naive transformation without extra variables." />
                    </div>
                </div>
            </div>
        </Fragment>
    );
};

export default Resolution;<|MERGE_RESOLUTION|>--- conflicted
+++ resolved
@@ -5,11 +5,7 @@
 import Format from "../../components/input/formula/format";
 import Switch from "../../components/switch";
 import { useAppState } from "../../helpers/app-state";
-<<<<<<< HEAD
-import {Calculus} from "../../types/app";
-=======
 import { Calculus } from "../../types/app";
->>>>>>> d045707f
 import { CnfStrategy } from "../../types/tableaux";
 
 const Resolution: preact.FunctionalComponent = () => {
@@ -33,10 +29,7 @@
 
     return (
         <Fragment>
-<<<<<<< HEAD
-=======
             <Format />
->>>>>>> d045707f
             <FormulaInput calculus={Calculus.propResolution} params={params} />
             <div class="card">
                 <h3>Parameters</h3>
