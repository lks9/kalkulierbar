--- conflicted
+++ resolved
@@ -1,9 +1,6 @@
 import { Fragment, h } from "preact";
-<<<<<<< HEAD
+import UploadFAB from "../../components/btn/upload";
 import ExampleList from "../../components/input/example-list";
-=======
-import UploadFAB from "../../components/btn/upload";
->>>>>>> d49ffa7b
 import FormulaInput from "../../components/input/formula";
 import Format from "../../components/input/formula/format";
 import { Calculus } from "../../types/app";
@@ -14,13 +11,9 @@
     return (
         <Fragment>
             <Format foLogic={false} />
-<<<<<<< HEAD
-            <FormulaInput calculus={Calculus.dpll} />
-            <ExampleList calculus={Calculus.dpll}/>
-=======
             <FormulaInput calculus={Calculus.dpll} foLogic={false} />
             <UploadFAB calculus="dpll" />
->>>>>>> d49ffa7b
+            <ExampleList calculus={Calculus.dpll}/>
         </Fragment>
     );
 };
