import { Fragment, h } from "preact";
import { useEffect, useState } from "preact/hooks";
import Dialog from "../../../components/dialog";
import HelpMenu from "../../../components/help-menu";
import VarAssignList from "../../../components/input/var-assign-list";
import ResolutionCircle from "../../../components/resolution/circle";
import ResolutionFactorizeDialog from "../../../components/resolution/dialog/factorize";
import ResolutionResolveDialog from "../../../components/resolution/dialog/resolve";
import ResolutionFAB from "../../../components/resolution/fab";
<<<<<<< HEAD
import { Calculus, ResolutionCalculusType } from "../../../types/calculus";
=======
import ResolutionGrid from "../../../components/resolution/grid";
import { Calculus, ResolutionCalculusType } from "../../../types/app";
>>>>>>> 8bd5722c
import {
    CandidateClause,
    getCandidateCount,
    instanceOfPropCandidateClause,
    PropCandidateClause,
    SelectedClauses,
} from "../../../types/calculus/clause";
import {
    HyperResolutionMove,
    instanceOfFOResState,
    instanceOfPropResState,
<<<<<<< HEAD
} from "../../../types/calculus/resolution";
import { VarAssign } from "../../../types/calculus/tableaux";
=======
    VisualHelp,
} from "../../../types/resolution";
import { VarAssign } from "../../../types/tableaux";
>>>>>>> 8bd5722c
import { useAppState } from "../../../util/app-state";
import { stringArrayToStringMap } from "../../../util/array-to-map";
import { checkAtomsForVar, getCandidateClause } from "../../../util/clause";
import {
    addClause,
    addHyperSidePremiss,
    findHyperSidePremiss,
    getFOHyperCandidates,
    getHyperClauseIds,
    getInitialCandidateClauses,
    getPropHyperCandidates,
    getSelectable,
    recalculateCandidateClauses,
    removeClause,
    removeHyperSidePremiss,
    replaceClause,
    sendResolve,
    sendResolveCustom,
    sendResolveUnify,
} from "../../../util/resolution";
import { foExample, propExample } from "./example";

interface Props {
    /**
     * Which calculus to use
     */
    calculus: ResolutionCalculusType;
}

const ResolutionView: preact.FunctionalComponent<Props> = ({ calculus }) => {
    const {
        server,
        [calculus]: cState,
        notificationHandler,
        onChange,
    } = useAppState();

    let state = cState;
    if (!state) {
        // return <p>Keine Daten vorhanden</p>;
        // Default state for easy testing
        state = calculus === Calculus.propResolution ? propExample : foExample;
        onChange(calculus, state);
    }

<<<<<<< HEAD
    const apiInfo = { onChange, notificationHandler, server };
=======
    const [showGrid, setShowGrid] = useState<boolean>(false);
>>>>>>> 8bd5722c

    const [hyperRes, setHyperRes] = useState<HyperResolutionMove | undefined>(
        undefined,
    );

    const [selectedClauses, setSelectedClauses] = useState<SelectedClauses>(
        undefined,
    );

    const [showFactorizeDialog, setShowFactorizeDialog] = useState(false);

    const [showVarAssignDialog, setShowVarAssignDialog] = useState(false);
    const [varsToAssign, setVarsToAssign] = useState<string[]>([]);
    const [selectedClauseAtomIndex, setSelectedClauseAtomIndex] = useState<
        number | undefined
    >(undefined);
    const [candidateAtomIndex, setCandidateAtomIndex] = useState<
        number | undefined
    >(undefined);
    const [varAssignSecondClauseId, setVarAssignSecondClauseId] = useState<
        number | undefined
    >(undefined);

    const selectedClauseId =
        selectedClauses === undefined ? undefined : selectedClauses[0];

    const showResolveDialog =
        selectedClauses !== undefined && selectedClauses.length === 2;

    const [candidateClauses, setCandidateClauses] = useState<CandidateClause[]>(
        getInitialCandidateClauses(state.clauseSet, calculus),
    );

    useEffect(() => {
        setCandidateClauses(
            recalculateCandidateClauses(
                state!.clauseSet,
                candidateClauses,
                state!.visualHelp === VisualHelp.rearrange && !showGrid,
                calculus,
                selectedClauseId,
            ),
        );
    }, [setCandidateClauses, selectedClauseId]);

    useEffect(() => {
        const lastMove = state!.lastMove;

        if (!lastMove) {
            return;
        }

        if (
            lastMove.type === "res-hyper" ||
            lastMove.type === "res-resolve" ||
            lastMove.type === "res-resolvecustom" ||
            lastMove.type === "res-resolveunify" ||
            (lastMove.type === "res-factorize" &&
                instanceOfFOResState(state, calculus))
        ) {
            addClause(state!.clauseSet, candidateClauses, state!.newestNode);
            setCandidateClauses([...candidateClauses]);
        }
        // I have no idea, how to do this better
        if (lastMove.type === "res-show") {
            setCandidateClauses(
                getInitialCandidateClauses(state!.clauseSet, calculus),
            );
        }
        if (
            lastMove.type === "res-factorize" &&
            instanceOfPropResState(state, calculus)
        ) {
            replaceClause(
                candidateClauses,
                lastMove.c1,
                state!.clauseSet.clauses[lastMove.c1] as any,
            );
            setCandidateClauses([...candidateClauses]);
        }
        if (lastMove.type === "res-hide") {
            removeClause(candidateClauses, lastMove.c1);
            setCandidateClauses([...candidateClauses]);
        }
    }, [state.clauseSet]);

    /**
     * Moves a clause to a new pos and shifts all other clauses
     * @param {number} oldIndex - old index of the clause to move
     * @param {number} newIndex - the index to which the clause is to be moved
     * @returns {void} - nothing
     */
    const shiftCandidateClause = (oldIndex: number, newIndex: number) => {
        if (oldIndex === newIndex) {
            return;
        }

        // Save clause to shift
        const c = candidateClauses[oldIndex];
        // Remove clause and shift accordingly
        candidateClauses.splice(oldIndex, 1);
        // Add clause to new pos and shift all items
        candidateClauses.splice(newIndex, 0, c);
        setCandidateClauses([...candidateClauses]);
    };

    /**
     * The function to call when the user selects a clause
     * @param {number} newClauseId - The id of the clause that was clicked on
     * @returns {void}
     */
    const selectClauseCallback = (newClauseId: number) => {
        if (selectedClauseId === undefined) {
            setSelectedClauses([newClauseId]);
        } else if (newClauseId === selectedClauseId) {
            // The same clause was selected again => reset selection
            setSelectedClauses(undefined);
            setHyperRes(undefined);
        } else if (hyperRes) {
            const sidePremissId = findHyperSidePremiss(hyperRes, newClauseId);
            if (sidePremissId !== -1) {
                setHyperRes(removeHyperSidePremiss(hyperRes, sidePremissId));
                return;
            }

            // Update hyper-res move with new clause

            let candidates: [number, number][] = [];

            if (instanceOfPropResState(state, calculus)) {
                const mainClause = state!.clauseSet.clauses[hyperRes.mainID];
                const selectedClause = state!.clauseSet.clauses[newClauseId];
                candidates = getPropHyperCandidates(mainClause, selectedClause);
            } else if (instanceOfFOResState(state, calculus)) {
                const mainClause = state!.clauseSet.clauses[hyperRes.mainID];
                const selectedClause = state!.clauseSet.clauses[newClauseId];
                candidates = getFOHyperCandidates(mainClause, selectedClause);
            }
            if (candidates.length === 1) {
                const [mainLitId, litId] = candidates[0];
                setHyperRes(
                    addHyperSidePremiss(
                        hyperRes,
                        mainLitId,
                        newClauseId,
                        litId,
                    ),
                );
            } else if (candidates.length > 1) {
                setSelectedClauses([selectedClauses![0], newClauseId]);
            }
            // Ignore when no candidates found
        } else {
            const candidateClause = getCandidateClause(
                newClauseId,
                candidateClauses,
            );
            if (candidateClause != null) {
                const candidateAtomCount = getCandidateCount(candidateClause);
                if (candidateAtomCount === 0) {
                    notificationHandler.error(
                        "These clauses can't be resolved.",
                    );
                } else if (
                    instanceOfPropCandidateClause(candidateClause, calculus) &&
                    instanceOfPropResState(state, calculus)
                ) {
                    const options = literalOptions(candidateClause);
                    if (options.size === 1) {
                        sendResolve(
                            selectedClauseId,
                            newClauseId,
                            options.entries().next().value[1],
                            { ...apiInfo, state },
                        );
                    } else {
                        // Show dialog for literal selection
                        setSelectedClauses([selectedClauses![0], newClauseId]);
                        return;
                    }
                } else if (
                    candidateAtomCount === 1 &&
                    instanceOfFOResState(state, calculus)
                ) {
                    const newSelectedClauseAtomIndex = candidateClause.candidateAtomMap
                        .keys()
                        .next().value;
                    const newCandidateAtomIndex = candidateClause.candidateAtomMap
                        .values()
                        .next().value[0];

                    const vars = checkAtomsForVar([
                        state.clauseSet.clauses[selectedClauseId].atoms[
                            newSelectedClauseAtomIndex
                        ],
                        state.clauseSet.clauses[newClauseId].atoms[
                            newCandidateAtomIndex
                        ],
                    ]);
                    if (vars.length > 0) {
                        setVarsToAssign(vars);
                        setShowVarAssignDialog(true);
                        setSelectedClauseAtomIndex(newSelectedClauseAtomIndex);
                        setCandidateAtomIndex(newCandidateAtomIndex);
                        setVarAssignSecondClauseId(newClauseId);
                        return;
                    }
                    sendResolveUnify(
                        selectedClauseId,
                        newClauseId,
                        newSelectedClauseAtomIndex,
                        newCandidateAtomIndex,
                        { ...apiInfo, state },
                    );
                } else {
                    // Show dialog for literal selection
                    setSelectedClauses([selectedClauses![0], newClauseId]);
                    return;
                }
                // Reset selection
                setSelectedClauses(undefined);
            } else {
                throw new Error(
                    "Candidate clause could not be identified with newClauseId",
                ); // Debug error
            }
        }
    };

    /**
     * Get literal options for the propositional resolve move
     * @param {PropCandidateClause | undefined} candidateClause - The candidateClause to get options for
     * @returns {Map<string,number>} - The literal options
     */
    const literalOptions = (candidateClause?: PropCandidateClause) => {
        const options: string[] = [];
        if (
            candidateClause === undefined &&
            selectedClauses &&
            selectedClauses.length === 2
        ) {
            const newCandidateClause = candidateClauses[selectedClauses[1]];
            if (instanceOfPropCandidateClause(newCandidateClause, calculus)) {
                candidateClause = newCandidateClause;
            }
        }
        if (candidateClause !== undefined) {
            candidateClause.candidateAtomMap.forEach(
                (selectedClauseAtomIndices) =>
                    selectedClauseAtomIndices.forEach((atomIndex) => {
                        const newOption: string = candidateClause!.clause.atoms[
                            atomIndex
                        ].lit;
                        if (!options.includes(newOption)) {
                            options[atomIndex] = newOption;
                        }
                    }),
            );
        }
        return stringArrayToStringMap(options);
    };

    /**
     * FO Resolution: Submit a custom resolve move containing variable assignment rules
     * @param {boolean} autoAssign - Automatically assign variables if this is set to true
     * @param {VarAssign} varAssign - Variable assignments by the user
     * @returns {void | Error} - Error if the two nodes for the close move can't be identified
     */
    const sendFOResolve = (autoAssign: boolean, varAssign: VarAssign = {}) => {
        setShowVarAssignDialog(false);
        if (
            selectedClauseId === undefined ||
            varAssignSecondClauseId === undefined ||
            !instanceOfFOResState(state, calculus)
        ) {
            return;
        }
        if (autoAssign) {
            sendResolveUnify(
                selectedClauseId,
                varAssignSecondClauseId,
                selectedClauseAtomIndex!,
                candidateAtomIndex!,
                { ...apiInfo, state },
            );
        } else {
            sendResolveCustom(
                selectedClauseId,
                varAssignSecondClauseId,
                selectedClauseAtomIndex!,
                candidateAtomIndex!,
                varAssign,
                { ...apiInfo, state },
            );
        }
        setSelectedClauses(undefined);
    };

    const selectable = getSelectable(
        candidateClauses,
        hyperRes,
        selectedClauseId,
        selectedClauseId !== undefined
            ? state.clauseSet.clauses[selectedClauseId]
            : undefined,
    );
    const semiSelected = hyperRes ? getHyperClauseIds(hyperRes) : [];

    return (
        <Fragment>
            <h2>Resolution View</h2>

            {showGrid ? (
                <ResolutionGrid
                    clauses={candidateClauses}
                    selectClauseCallback={selectClauseCallback}
                    selectedClauseId={selectedClauseId}
                    visualHelp={state.visualHelp}
                    newestNode={state.newestNode}
                    semiSelected={semiSelected}
                    selectable={selectable}
                    shiftCandidateClause={shiftCandidateClause}
                />
            ) : (
                <ResolutionCircle
                    clauses={candidateClauses}
                    selectClauseCallback={selectClauseCallback}
                    selectedClauseId={selectedClauseId}
                    visualHelp={state.visualHelp}
                    newestNode={state.newestNode}
                    semiSelected={semiSelected}
                    selectable={selectable}
                    shiftCandidateClause={shiftCandidateClause}
                />
            )}

            <ResolutionFAB
                calculus={calculus}
                state={state}
                selectedClauseId={selectedClauseId}
                setSelectedClauses={setSelectedClauses}
                hyperRes={hyperRes}
                setHyperRes={setHyperRes}
                setShowFactorizeDialog={setShowFactorizeDialog}
                showGrid={showGrid}
                setShowGrid={setShowGrid}
            />

            <Dialog
                open={showVarAssignDialog}
                label="Variable assignments"
                onClose={() => setShowVarAssignDialog(false)}
            >
                <VarAssignList
                    vars={varsToAssign}
                    manualVarAssignOnly={false}
                    submitVarAssignCallback={sendFOResolve}
                    submitLabel="Assign variables"
                    secondSubmitEvent={sendFOResolve}
                    secondSubmitLabel="Automatic assignment"
                />
            </Dialog>

            <ResolutionResolveDialog
                showDialog={showResolveDialog}
                calculus={calculus}
                state={state}
                selectedClauses={selectedClauses}
                setSelectedClauses={setSelectedClauses}
                hyperRes={hyperRes}
                setHyperRes={setHyperRes}
                candidateClauses={candidateClauses}
                propOptions={literalOptions()}
            />

            <ResolutionFactorizeDialog
                showDialog={showFactorizeDialog}
                setShowDialog={setShowFactorizeDialog}
                calculus={calculus}
                state={state}
                selectedClauses={selectedClauses}
                setSelectedClauses={setSelectedClauses}
            />

            <HelpMenu calculus={calculus} />
        </Fragment>
    );
};

export default ResolutionView;<|MERGE_RESOLUTION|>--- conflicted
+++ resolved
@@ -7,12 +7,8 @@
 import ResolutionFactorizeDialog from "../../../components/resolution/dialog/factorize";
 import ResolutionResolveDialog from "../../../components/resolution/dialog/resolve";
 import ResolutionFAB from "../../../components/resolution/fab";
-<<<<<<< HEAD
+import ResolutionGrid from "../../../components/resolution/grid";
 import { Calculus, ResolutionCalculusType } from "../../../types/calculus";
-=======
-import ResolutionGrid from "../../../components/resolution/grid";
-import { Calculus, ResolutionCalculusType } from "../../../types/app";
->>>>>>> 8bd5722c
 import {
     CandidateClause,
     getCandidateCount,
@@ -24,14 +20,8 @@
     HyperResolutionMove,
     instanceOfFOResState,
     instanceOfPropResState,
-<<<<<<< HEAD
 } from "../../../types/calculus/resolution";
 import { VarAssign } from "../../../types/calculus/tableaux";
-=======
-    VisualHelp,
-} from "../../../types/resolution";
-import { VarAssign } from "../../../types/tableaux";
->>>>>>> 8bd5722c
 import { useAppState } from "../../../util/app-state";
 import { stringArrayToStringMap } from "../../../util/array-to-map";
 import { checkAtomsForVar, getCandidateClause } from "../../../util/clause";
@@ -77,11 +67,9 @@
         onChange(calculus, state);
     }
 
-<<<<<<< HEAD
     const apiInfo = { onChange, notificationHandler, server };
-=======
+
     const [showGrid, setShowGrid] = useState<boolean>(false);
->>>>>>> 8bd5722c
 
     const [hyperRes, setHyperRes] = useState<HyperResolutionMove | undefined>(
         undefined,
