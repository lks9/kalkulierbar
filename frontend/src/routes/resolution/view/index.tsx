--- conflicted
+++ resolved
@@ -1,5 +1,5 @@
-import {Fragment, h} from "preact";
-import {useState} from "preact/hooks";
+import { Fragment, h } from "preact";
+import { useState } from "preact/hooks";
 import ControlFAB from "../../../components/control-fab";
 import Dialog from "../../../components/dialog";
 import FAB from "../../../components/fab";
@@ -11,15 +11,13 @@
 import ShowIcon from "../../../components/icons/show";
 import OptionList from "../../../components/input/option-list";
 import ResolutionCircle from "../../../components/resolution/circle";
-<<<<<<< HEAD
 import { checkClose, sendMove } from "../../../helpers/api";
 import { useAppState } from "../../../helpers/app-state";
-import { atomToString, FOLitToString } from "../../../helpers/clause";
+import { atomToString } from "../../../helpers/clause";
 import {
     addHyperSidePremiss,
-    getFOCandidateClauses,
+    getCandidateClauses,
     getFOHyperCandidates,
-    getPropCandidateClauses,
     getPropHyperCandidates,
     hideClause,
     showHiddenClauses,
@@ -27,24 +25,11 @@
 import { Calculus, ResolutionCalculusType } from "../../../types/app";
 import {
     Atom,
-    FOAtom,
-    FOCandidateClause,
-    instanceOfStringClause,
-    PropCandidateClause,
-=======
-import {checkClose, sendMove} from "../../../helpers/api";
-import {useAppState} from "../../../helpers/app-state";
-import {atomToString} from "../../../helpers/clause";
-import {getCandidateClauses, hideClause, showHiddenClauses,} from "../../../helpers/resolution";
-import {Calculus, ResolutionCalculusType} from "../../../types/app";
-import {
-    Atom,
     CandidateClause,
     FOAtom,
     getCandidateCount,
     instanceOfPropCandidateClause,
-    PropCandidateClause
->>>>>>> 66b1563d
+    PropCandidateClause,
 } from "../../../types/clause";
 import {
     HyperResolutionMove,
@@ -93,19 +78,16 @@
     const [selectedClauses, setSelectedClauses] = useState<SelectedClauses>(
         undefined,
     );
-<<<<<<< HEAD
     const [showFactorizeDialog, setShowFactorizeDialog] = useState(false);
     const [selectedFactorizeOption, setSelectedFactorizeOption] = useState<
         number | undefined
     >(undefined);
-=======
-    const [selectedClauseAtomOption, setSelectedClauseAtomOption] = useState<number|undefined>(
-        undefined
-    );
-    const [candidateClauseAtomOption, setCandidateClauseAtomOption] = useState<number|undefined>(
-        undefined
-    );
->>>>>>> 66b1563d
+    const [selectedClauseAtomOption, setSelectedClauseAtomOption] = useState<
+        number | undefined
+    >(undefined);
+    const [candidateClauseAtomOption, setCandidateClauseAtomOption] = useState<
+        number | undefined
+    >(undefined);
 
     const selectedClauseId =
         selectedClauses === undefined ? undefined : selectedClauses[0];
@@ -123,21 +105,7 @@
 
     const showResolveDialog = selectedClauses && selectedClauses.length === 2;
 
-<<<<<<< HEAD
-    let candidateClauses: PropCandidateClause[] | FOCandidateClause[] = [];
-    if (instanceOfPropResState(state, calculus)) {
-        candidateClauses = getPropCandidateClauses(
-            state.clauseSet,
-            state.visualHelp,
-            selectedClauseId,
-        );
-    } else if (instanceOfFOResState(state, calculus)) {
-        candidateClauses = getFOCandidateClauses(
-            state.clauseSet,
-            state.visualHelp,
-            selectedClauseId,
-=======
-    const candidateClauses : CandidateClause[] = getCandidateClauses(
+    const candidateClauses: CandidateClause[] = getCandidateClauses(
         state!.clauseSet,
         state!.visualHelp,
         calculus,
@@ -151,10 +119,9 @@
      */
     const getCandidateClause = (searchIndex: number) => {
         const candidateClauseHits = candidateClauses.filter(
-            (c) => c.index === searchIndex
->>>>>>> 66b1563d
+            (c) => c.index === searchIndex,
         );
-        if(candidateClauseHits.length === 1){
+        if (candidateClauseHits.length === 1) {
             return candidateClauseHits[0];
         }
         return null;
@@ -200,50 +167,17 @@
             // The same clause was selected again => reset selection
             setSelectedClauses(undefined);
         } else {
-<<<<<<< HEAD
-            let candidateClause: PropCandidateClause | FOCandidateClause;
-            let foundCandidate = false;
-            candidateClauses.forEach(
-                (clause: PropCandidateClause | FOCandidateClause) => {
-                    if (!foundCandidate && clause.index === newClauseId) {
-                        candidateClause = clause;
-                        foundCandidate = true;
-                    }
-                },
-            );
-            if (foundCandidate) {
-                if (candidateClause!.candidateLiterals.length > 1) {
-                    // Show dialog for literal selection
-                    setSelectedClauses([selectedClauses![0], newClauseId]);
-                    return;
-                }
-
-                const resolventLiteralId =
-                    candidateClause!.candidateLiterals.length === 0
-                        ? null
-                        : candidateClause!.candidateLiterals[0];
-
-                if (resolventLiteralId != null) {
-                    // Send resolve move to backend
-                    if (
-                        instanceOfStringClause(candidateClause!.clause) &&
-                        instanceOfPropResState(state, calculus)
-                    ) {
-                        const literal = candidateClause!.clause.atoms[
-                            candidateClause!.candidateLiterals[0]
-                        ].lit;
-=======
             const candidateClause = getCandidateClause(newClauseId);
-            if(candidateClause != null) {
+            if (candidateClause != null) {
                 const candidateAtomCount = getCandidateCount(candidateClause!);
-                if(candidateAtomCount === 0){
+                if (candidateAtomCount === 0) {
                     onError("These clauses can't be resolved.");
-                }
-                else if (instanceOfPropCandidateClause(candidateClause, calculus)) {
+                } else if (
+                    instanceOfPropCandidateClause(candidateClause, calculus)
+                ) {
                     const options = literalOptions(candidateClause);
-                    if(options.length === 1) {
+                    if (options.length === 1) {
                         // Send resolve move to backend
->>>>>>> 66b1563d
                         sendMove(
                             server,
                             calculus,
@@ -262,13 +196,16 @@
                         setSelectedClauses([selectedClauses![0], newClauseId]);
                         return;
                     }
-<<<<<<< HEAD
-                } else {
-                    onError("These clauses can't be resolved.");
-=======
-                } else if (candidateAtomCount === 1 && instanceOfFOResState(state, calculus)) {
-                    const resolventAtomIndex = candidateClause.candidateAtomMap.values().next().value[0];
-                    const selectedClauseAtomIndex = candidateClause.candidateAtomMap.keys().next().value;
+                } else if (
+                    candidateAtomCount === 1 &&
+                    instanceOfFOResState(state, calculus)
+                ) {
+                    const resolventAtomIndex = candidateClause.candidateAtomMap
+                        .values()
+                        .next().value[0];
+                    const selectedClauseAtomIndex = candidateClause.candidateAtomMap
+                        .keys()
+                        .next().value;
                     // Send resolve move to backend
                     sendMove(
                         server,
@@ -284,18 +221,17 @@
                         onChange,
                         onError,
                     );
-                }
-                else{
+                } else {
                     // Show dialog for literal selection
                     setSelectedClauses([selectedClauses![0], newClauseId]);
                     return;
->>>>>>> 66b1563d
                 }
                 // Reset selection
                 setSelectedClauses(undefined);
-            }
-            else {
-                throw new Error("Candidate clause could not be identified with newClauseId"); // Debug error
+            } else {
+                throw new Error(
+                    "Candidate clause could not be identified with newClauseId",
+                ); // Debug error
             }
         }
     };
@@ -307,37 +243,27 @@
      */
     const literalOptions = (candidateClause?: PropCandidateClause) => {
         const options: string[] = [];
-<<<<<<< HEAD
-        if (selectedClauses && selectedClauses.length === 2) {
-            candidateClauses[selectedClauses[1]].candidateLiterals.map(
-                (atomIndex) => {
-                    const literal =
-                        candidateClauses[selectedClauses[1]].clause.atoms[
+        if (
+            candidateClause === undefined &&
+            selectedClauses &&
+            selectedClauses.length === 2
+        ) {
+            const newCandidateClause = candidateClauses[selectedClauses[1]];
+            if (instanceOfPropCandidateClause(newCandidateClause, calculus)) {
+                candidateClause = newCandidateClause;
+            }
+        }
+        if (candidateClause !== undefined) {
+            candidateClause.candidateAtomMap.forEach(
+                (selectedClauseAtomIndices) =>
+                    selectedClauseAtomIndices.forEach((atomIndex) => {
+                        const newOption: string = candidateClause!.clause.atoms[
                             atomIndex
                         ].lit;
-
-                    options.push(
-                        typeof literal === "string"
-                            ? literal
-                            : FOLitToString(literal),
-                    );
-                },
-=======
-        if (candidateClause === undefined && selectedClauses && selectedClauses.length === 2) {
-            const newCandidateClause = candidateClauses[selectedClauses[1]];
-            if (instanceOfPropCandidateClause(newCandidateClause, calculus)){
-                candidateClause = newCandidateClause;
-            }
-        }
-        if(candidateClause !== undefined){
-            candidateClause.candidateAtomMap.forEach((selectedClauseAtomIndices) =>
-                selectedClauseAtomIndices.forEach((atomIndex) => {
-                    const newOption: string = candidateClause!.clause.atoms[atomIndex].lit;
-                    if (!options.includes(newOption)){
-                        options.push(newOption);
-                    }
-                })
->>>>>>> 66b1563d
+                        if (!options.includes(newOption)) {
+                            options.push(newOption);
+                        }
+                    }),
             );
         }
 
@@ -350,54 +276,7 @@
      * @returns {void}
      */
     const selectLiteralOption = (optionIndex: number) => {
-<<<<<<< HEAD
         if (selectedClauses && selectedClauses.length === 2) {
-            // If we are in "hyper-mode" just update the move
-            if (hyperRes) {
-                setHyperRes(
-                    addHyperSidePremiss(
-                        hyperRes,
-                        0,
-                        selectedClauses[1],
-                        optionIndex,
-                    ),
-                );
-
-                setSelectedClauses([selectedClauses[0]]);
-                return;
-            }
-            if (instanceOfPropResState(state, calculus)) {
-                sendMove(
-                    server,
-                    calculus,
-                    state!,
-                    {
-                        type: "res-resolve",
-                        c1: selectedClauseId!,
-                        c2: selectedClauses[1],
-                        literal: literalOptions()[optionIndex],
-                    },
-                    onChange,
-                    onError,
-                );
-            } else if (instanceOfFOResState(state, calculus)) {
-                // TODO rework to send correct atom ids
-                sendMove(
-                    server,
-                    calculus,
-                    state!,
-                    {
-                        type: "res-resolveunify",
-                        c1: selectedClauseId!,
-                        c2: selectedClauses[1],
-                        l1: optionIndex,
-                        l2: candidateClauses[selectedClauses[1]].index,
-                    },
-                    onChange,
-                    onError,
-                );
-=======
-        if(selectedClauses && selectedClauses.length === 2) {
             sendMove(
                 server,
                 calculus,
@@ -421,24 +300,38 @@
      *                   and options[1] containing candidateClause's atoms
      */
     const atomOptions = () => {
-        const options: string[][] = [[],[]];
+        const options: string[][] = [[], []];
         if (selectedClauses && selectedClauses.length === 2) {
             const candidateClause = getCandidateClause(selectedClauses[1]);
-            if(candidateClause != null) {
+            if (candidateClause != null) {
                 let allCandidateClauseAtomIndices: number[] = [];
-                candidateClause.candidateAtomMap.forEach((candidateClauseAtomIndices: number[], selectedClauseAtomIndex: number) => {
-                    options[0][selectedClauseAtomIndex] = atomToString(
-                        state!.clauseSet.clauses[selectedClauses[0]].atoms[selectedClauseAtomIndex]
-                    );
-                    allCandidateClauseAtomIndices = allCandidateClauseAtomIndices.concat(candidateClauseAtomIndices);
-                });
-                const uniqueCandidateClauseAtomIndices = Array.from(new Set(allCandidateClauseAtomIndices));
-                uniqueCandidateClauseAtomIndices.forEach((candidateClauseAtomIndex: number) => {
-                    options[1][candidateClauseAtomIndex] = atomToString(
-                        state!.clauseSet.clauses[selectedClauses[1]].atoms[candidateClauseAtomIndex]
-                    );
-                });
->>>>>>> 66b1563d
+                candidateClause.candidateAtomMap.forEach(
+                    (
+                        candidateClauseAtomIndices: number[],
+                        selectedClauseAtomIndex: number,
+                    ) => {
+                        options[0][selectedClauseAtomIndex] = atomToString(
+                            state!.clauseSet.clauses[selectedClauses[0]].atoms[
+                                selectedClauseAtomIndex
+                            ],
+                        );
+                        allCandidateClauseAtomIndices = allCandidateClauseAtomIndices.concat(
+                            candidateClauseAtomIndices,
+                        );
+                    },
+                );
+                const uniqueCandidateClauseAtomIndices = Array.from(
+                    new Set(allCandidateClauseAtomIndices),
+                );
+                uniqueCandidateClauseAtomIndices.forEach(
+                    (candidateClauseAtomIndex: number) => {
+                        options[1][candidateClauseAtomIndex] = atomToString(
+                            state!.clauseSet.clauses[selectedClauses[1]].atoms[
+                                candidateClauseAtomIndex
+                            ],
+                        );
+                    },
+                );
             }
         }
         return options;
@@ -711,7 +604,7 @@
                     }
                 />
             </ControlFAB>
-            {instanceOfPropResState(state, calculus) ?
+            {instanceOfPropResState(state, calculus) ? (
                 <Dialog
                     open={showResolveDialog}
                     label="Choose a literal to resolve"
@@ -721,27 +614,28 @@
                         options={literalOptions()}
                         selectOptionCallback={selectLiteralOption}
                     />
-                </Dialog> :
-                instanceOfFOResState(state, calculus) ?
-                    <Dialog
-                        open={showResolveDialog}
-                        label="Choose 2 atoms to resolve"
-                        onClose={onCloseAtomDialog}
-                    >
-                        <OptionList
-                            options={atomOptions()[0]}
-                            selectedOptionId={selectedClauseAtomOption}
-                            selectOptionCallback={selectSelectedClauseAtomOption}
-                        />
-                        <hr/>
-                        <OptionList
-                            options={atomOptions()[1]}
-                            selectedOptionId={candidateClauseAtomOption}
-                            selectOptionCallback={selectCandidateAtomOption}
-                        />
-                    </Dialog> :
-                    undefined
-            }
+                </Dialog>
+            ) : instanceOfFOResState(state, calculus) ? (
+                <Dialog
+                    open={showResolveDialog}
+                    label="Choose 2 atoms to resolve"
+                    onClose={onCloseAtomDialog}
+                >
+                    <OptionList
+                        options={atomOptions()[0]}
+                        selectedOptionId={selectedClauseAtomOption}
+                        selectOptionCallback={selectSelectedClauseAtomOption}
+                    />
+                    <hr />
+                    <OptionList
+                        options={atomOptions()[1]}
+                        selectedOptionId={candidateClauseAtomOption}
+                        selectOptionCallback={selectCandidateAtomOption}
+                    />
+                </Dialog>
+            ) : (
+                undefined
+            )}
             <Dialog
                 open={showFactorizeDialog}
                 label="Choose 2 atoms to factorize"
