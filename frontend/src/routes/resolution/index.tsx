import { Fragment, h } from "preact";
import { useState } from "preact/hooks";
import UploadFAB from "../../components/btn/upload";
import HintIcon, { Hint } from "../../components/hint";
import ExampleList from "../../components/input/example-list";
import FormulaInput from "../../components/input/formula";
import Format from "../../components/input/formula/format";
import Radio from "../../components/radio";
import Switch from "../../components/switch";
import { Calculus, ResolutionCalculusType } from "../../types/app";
import { VisualHelp } from "../../types/resolution";
import { CnfStrategy } from "../../types/tableaux";
import { useAppState } from "../../util/app-state";

interface Props {
    /**
     * Which calculus to use
     */
    calculus: ResolutionCalculusType;
}

const Resolution: preact.FunctionalComponent<Props> = ({ calculus }) => {
    const { smallScreen } = useAppState();
    const [cnfStrategy, setStrategy] = useState(CnfStrategy.optimal);
    const [visualHelp, setVisualHelp] = useState(VisualHelp.highlight);

    const fo = calculus === Calculus.foResolution;

    const params = fo
        ? { visualHelp }
        : {
              cnfStrategy,
              visualHelp,
          };

    /**
     * Handle the selection of a VisualHelp
     * @param {Event} e - The event to handle
     * @returns {void}
     */
    const handleVisualHelpSelect = (e: Event) => {
        const target = e.target as HTMLInputElement;
        setVisualHelp(target.id as VisualHelp);
    };

    /**
     * Handle force naive strategy switch setting
     * @param {boolean} forceNaive - Switch setting (false: optimal, true: naive)
     * @returns {void}
     */
    const strategySelect = (forceNaive: boolean) => {
        setStrategy(forceNaive ? CnfStrategy.naive : CnfStrategy.optimal);
    };

    return (
        <Fragment>
            <Format foLogic={fo} />
            <FormulaInput calculus={calculus} params={params} foLogic={fo} />
            <div class="card">
                <h3>Parameters</h3>
                <Hint top={smallScreen} />
                <div class="flex-container">
                    <div class="radios">
                        <Radio
                            id={VisualHelp.none}
                            group="visualHelp"
                            label="No visual help"
                            checked={visualHelp === VisualHelp.none}
                            onSelect={handleVisualHelpSelect}
                        />
                        <HintIcon hint="When you select a clause, resolution partners will not be highlighted." />
                        <br />
                        <Radio
                            id={VisualHelp.highlight}
                            group="visualHelp"
                            label="Highlight resolution partners"
                            checked={visualHelp === VisualHelp.highlight}
                            onSelect={handleVisualHelpSelect}
                        />
                        <HintIcon hint="When you select a clause, all valid resolution partners will be highlighted." />
                        <br />
                        <Radio
                            id={VisualHelp.rearrange}
                            group="visualHelp"
                            label="Rearrange resolution partners"
                            checked={visualHelp === VisualHelp.rearrange}
                            onSelect={handleVisualHelpSelect}
                        />
                        <HintIcon hint="When you select a clause, all valid resolution partners will be highlighted and grouped around the selected clause." />
                    </div>
                    {!fo && (
                        <div class="switches">
                            <Switch
                                label="Naive CNF transformation"
                                onChange={strategySelect}
                            />

                            <HintIcon hint="New variables may be introduced when converting a formula to CNF for efficiency. Enable this to enforce the naive transformation without extra variables." />
                        </div>
                    )}
                </div>
            </div>
<<<<<<< HEAD
            <ExampleList calculus={calculus}/>
=======
            <UploadFAB calculus={calculus} />
>>>>>>> d49ffa7b
        </Fragment>
    );
};

export default Resolution;<|MERGE_RESOLUTION|>--- conflicted
+++ resolved
@@ -100,11 +100,8 @@
                     )}
                 </div>
             </div>
-<<<<<<< HEAD
+            <UploadFAB calculus={calculus} />
             <ExampleList calculus={calculus}/>
-=======
-            <UploadFAB calculus={calculus} />
->>>>>>> d49ffa7b
         </Fragment>
     );
 };
