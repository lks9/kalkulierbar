--- conflicted
+++ resolved
@@ -24,11 +24,7 @@
 }
 export interface Move {
     "prop-tableaux": TableauxMove;
-<<<<<<< HEAD
     "prop-resolution": ResolutionMoveResolve | ResolutionMoveHide | ResolutionMoveShow;
-=======
-    "prop-resolution": ResolutionMove;
->>>>>>> d045707f
     "fo-tableaux": FOTableauxMove;
 }
 
