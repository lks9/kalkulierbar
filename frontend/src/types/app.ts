--- conflicted
+++ resolved
@@ -1,18 +1,10 @@
 import {
-<<<<<<< HEAD
-    ResolutionMoveHide,
-    ResolutionMoveResolve,
-    ResolutionMoveShow,
-    ResolutionParams,
-    ResolutionState
-=======
     FOResolutionMove,
     FOResolutionParams,
     FOResolutionState,
     PropResolutionMove,
     PropResolutionParams,
     PropResolutionState,
->>>>>>> d1549461
 } from "./resolution";
 import {
     FOTableauxMove,
@@ -35,11 +27,7 @@
 }
 export interface Move {
     "prop-tableaux": TableauxMove;
-<<<<<<< HEAD
-    "prop-resolution": ResolutionMoveResolve | ResolutionMoveHide | ResolutionMoveShow;
-=======
     "prop-resolution": PropResolutionMove;
->>>>>>> d1549461
     "fo-tableaux": FOTableauxMove;
     "fo-resolution": FOResolutionMove;
 }
