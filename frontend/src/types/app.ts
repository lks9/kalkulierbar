--- conflicted
+++ resolved
@@ -18,37 +18,25 @@
 
 export type TableauxCalculusType = "prop-tableaux" | "fo-tableaux";
 export type ResolutionCalculusType = "prop-resolution" | "fo-resolution";
-<<<<<<< HEAD
-export type PropCalculusType = "prop-tableaux" | "prop-resolution";
-export type FOCalculusType = "fo-tableaux" | "fo-resolution";
-export type CalculusType = TableauxCalculusType | ResolutionCalculusType;
-=======
 export type PropCalculusType = "prop-tableaux" | "prop-resolution" | "dpll";
 export type FOCalculusType = "fo-tableaux" | "fo-resolution";
 export type CalculusType =
     | TableauxCalculusType
     | ResolutionCalculusType
     | "dpll";
->>>>>>> 9cc6bfd4
 
 export enum Calculus {
     propTableaux = "prop-tableaux",
     foTableaux = "fo-tableaux",
     propResolution = "prop-resolution",
     foResolution = "fo-resolution",
-<<<<<<< HEAD
-=======
     dpll = "dpll",
->>>>>>> 9cc6bfd4
 }
 
 export const PropCalculus: CalculusType[] = [
     Calculus.propTableaux,
     Calculus.propResolution,
-<<<<<<< HEAD
-=======
     Calculus.dpll,
->>>>>>> 9cc6bfd4
 ];
 export const FOCalculus: CalculusType[] = [
     Calculus.foTableaux,
