--- conflicted
+++ resolved
@@ -57,11 +57,8 @@
 export interface TableauxParams {
     type: TableauxType;
     regular: boolean;
-<<<<<<< HEAD
+    backtracking: boolean;
     cnfStrategy: CnfStrategy;
-=======
-    backtracking: boolean;
->>>>>>> f8a500cd
 }
 
 export interface TableauxTreeGoToEvent extends CustomEvent {
