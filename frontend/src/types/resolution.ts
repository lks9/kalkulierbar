import { ClauseSet, FOClauseSet } from "./clause";
import { CnfStrategy, VarAssign } from "./tableaux";

export interface PropResolutionState {
    seal: string;
    clauseSet: ClauseSet;
    hiddenClauses: ClauseSet;
    highlightSelectable: boolean;
    newestNode: number;
    hiddenClauses: ClauseSet;
}

<<<<<<< HEAD
export interface ResolutionMoveResolve {
    type: string;
    c1: number;
    c2: number;
    literal: string | null;
}

export interface ResolutionMoveHide {
    type: string;
    c1: number;
}

export interface ResolutionMoveShow {
    type: string;
=======
export interface ResolutionResolveMove {
    type: "res-resolve";
    c1: number;
    c2: number;
    literal: string | null;
>>>>>>> d1549461
}

export interface ResolutionResolveUnifyMove {
    type: "res-resolveunify";
    c1: number;
    c2: number;
    l1: number;
    l2: number;
}

export interface ResolutionInstantiateMove {
    type: "res-instantiate";
    c1: number;
    varAssign: VarAssign;
}

export interface ResolutionHideMove {
    type: "res-hide";
    c1: number;
}

export interface ResolutionShowMove {
    type: "res-show";
}

export type PropResolutionMove =
    | ResolutionResolveMove
    | ResolutionHideMove
    | ResolutionShowMove;

export type FOResolutionMove =
    | PropResolutionMove
    | ResolutionResolveUnifyMove
    | ResolutionInstantiateMove;

export interface PropResolutionParams {
    cnfStrategy: CnfStrategy;
    highlightSelectable: boolean;
}

export interface FOResolutionState {
    seal: string;
    clauseSet: FOClauseSet;
    highlightSelectable: boolean;
    hiddenClauses: ClauseSet;
    newestNode: number;
}

export interface FOResolutionParams {
    highlightSelectable: boolean;
}<|MERGE_RESOLUTION|>--- conflicted
+++ resolved
@@ -7,31 +7,13 @@
     hiddenClauses: ClauseSet;
     highlightSelectable: boolean;
     newestNode: number;
-    hiddenClauses: ClauseSet;
 }
 
-<<<<<<< HEAD
-export interface ResolutionMoveResolve {
-    type: string;
-    c1: number;
-    c2: number;
-    literal: string | null;
-}
-
-export interface ResolutionMoveHide {
-    type: string;
-    c1: number;
-}
-
-export interface ResolutionMoveShow {
-    type: string;
-=======
 export interface ResolutionResolveMove {
     type: "res-resolve";
     c1: number;
     c2: number;
     literal: string | null;
->>>>>>> d1549461
 }
 
 export interface ResolutionResolveUnifyMove {
