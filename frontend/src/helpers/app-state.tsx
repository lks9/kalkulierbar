--- conflicted
+++ resolved
@@ -24,10 +24,7 @@
         [Calculus.foResolution]: "",
         [Calculus.propTableaux]: "",
         [Calculus.foTableaux]: "",
-<<<<<<< HEAD
-=======
         [Calculus.dpll]: "",
->>>>>>> 9cc6bfd4
     },
     server: isDeployed
         ? "https://kalkulierbar-api.herokuapp.com"
@@ -102,10 +99,7 @@
 const derive = (
     state: AppState,
     dispatch: (a: AppStateAction) => void,
-<<<<<<< HEAD
     { firstVisit }: { firstVisit: boolean },
-=======
->>>>>>> 9cc6bfd4
 ): DerivedAppState => ({
     ...state,
     onError: (msg: string) => dispatch(createErrorNotification(msg)),
@@ -114,19 +108,12 @@
         dispatch(createNotification(msg, type)),
     removeNotification: () => dispatch(RemoveNotificationAction),
     onChange: updateCalculusState(dispatch),
-<<<<<<< HEAD
     firstVisit,
-=======
->>>>>>> 9cc6bfd4
     dispatch,
 });
 
 export const AppStateCtx = createContext<DerivedAppState>(
-<<<<<<< HEAD
     derive(INIT_APP_STATE, () => {}, { firstVisit: false }),
-=======
-    derive(INIT_APP_STATE, () => {}),
->>>>>>> 9cc6bfd4
 );
 
 export const useAppState = () => useContext(AppStateCtx);
