import { createContext, h } from "preact";
import { Reducer, useContext, useEffect, useReducer } from "preact/hooks";
import {
    AddNotification,
    AppState,
    AppStateAction,
    AppStateActionType,
    CalculusType,
    DerivedAppState,
    NotificationType,
    RemoveNotification,
    Theme
} from "../types/app";
import { localStorageGet, localStorageSet } from "./local-storage";

const isDeployed = location.port !== "8080";

const INIT_APP_STATE: AppState = {
    smallScreen: false,
    savedFormulas: {
        "prop-resolution": "",
        "prop-tableaux": "",
        "fo-tableaux": ""
    },
    server: isDeployed
        ? "https://kalkulierbar-api.herokuapp.com"
        : `http://${location.hostname}:7000`,
    theme: Theme.auto
};

const reducer: Reducer<AppState, AppStateAction> = (
    state,
    action
): AppState => {
    switch (action.type) {
        case AppStateActionType.SET_SMALL_SCREEN:
            return { ...state, smallScreen: action.value };
        case AppStateActionType.ADD_NOTIFICATION:
            return { ...state, notification: action.value };
        case AppStateActionType.REMOVE_NOTIFICATION:
            return { ...state, notification: undefined };
        case AppStateActionType.UPDATE_CALCULUS_STATE:
            return {
                ...state,
                [action.calculus]: action.value,
                notification: undefined
            };
        case AppStateActionType.SET_THEME:
            return { ...state, theme: action.value };
        case AppStateActionType.SET_SERVER:
            return { ...state, server: action.value, notification: undefined };
<<<<<<< HEAD
        case AppStateActionType.UPDATE_SAVED_FORMULA:
            return {
                ...state,
                savedFormulas: {
                    ...state.savedFormulas,
                    [action.calculus]: action.value
                }
            };
=======
>>>>>>> f0b7ab91
    }
};

export const RemoveNotificationAction: RemoveNotification = {
    type: AppStateActionType.REMOVE_NOTIFICATION
};

export const createNotification = (
    message: string,
    type: NotificationType
): AddNotification => ({
    type: AppStateActionType.ADD_NOTIFICATION,
    value: { message, type }
});

export const createErrorNotification = (msg: string) =>
    createNotification(msg, NotificationType.Error);

export const createSuccessNotification = (msg: string) =>
    createNotification(msg, NotificationType.Success);

export const updateCalculusState = <C extends CalculusType = CalculusType>(
    dispatch: (state: AppStateAction) => void
) => (calculus: C, state: AppState[C]) => {
    dispatch({
        type: AppStateActionType.UPDATE_CALCULUS_STATE,
        calculus,
        value: state
    });
};

const derive = (
    state: AppState,
    dispatch: (a: AppStateAction) => void
): DerivedAppState => ({
    ...state,
    onError: (msg: string) => dispatch(createErrorNotification(msg)),
    onSuccess: (msg: string) => dispatch(createSuccessNotification(msg)),
    onMessage: (msg: string, type: NotificationType) =>
        dispatch(createNotification(msg, type)),
    removeNotification: () => dispatch(RemoveNotificationAction),
    onChange: updateCalculusState(dispatch),
    dispatch
});

export const AppStateCtx = createContext<DerivedAppState>(
    derive(INIT_APP_STATE, () => {})
);

export const useAppState = () => useContext(AppStateCtx);

export const AppStateProvider = (
    App: preact.FunctionalComponent
): preact.FunctionalComponent => () => {
    const storedTheme = localStorageGet<Theme>("theme");
    INIT_APP_STATE.theme = storedTheme || INIT_APP_STATE.theme;
    const [state, dispatch] = useReducer<AppState, AppStateAction>(
        reducer,
        INIT_APP_STATE
    );
    const derived = derive(state, dispatch);

    useEffect(() => {
        document.documentElement.setAttribute("data-theme", derived.theme);
        localStorageSet("theme", derived.theme);
    }, [derived.theme]);

    return (
        <AppStateCtx.Provider value={derived}>
            <App />
        </AppStateCtx.Provider>
    );
};<|MERGE_RESOLUTION|>--- conflicted
+++ resolved
@@ -49,7 +49,6 @@
             return { ...state, theme: action.value };
         case AppStateActionType.SET_SERVER:
             return { ...state, server: action.value, notification: undefined };
-<<<<<<< HEAD
         case AppStateActionType.UPDATE_SAVED_FORMULA:
             return {
                 ...state,
@@ -58,8 +57,6 @@
                     [action.calculus]: action.value
                 }
             };
-=======
->>>>>>> f0b7ab91
     }
 };
 
