--- conflicted
+++ resolved
@@ -5,19 +5,9 @@
 /**
  * Calculate the circle layout to avoid overlapping or cutting of clauses
  * @param {Clause[]} clauses - The clauses to display in a circle
-<<<<<<< HEAD
  * @returns {Layout<Clause>} - The circle layout of the clauses
  */
 export const circleLayout = (clauses: readonly Clause[]): Layout<Clause> => {
-=======
- * @param {boolean} debug - Whether to log debug info
- * @returns {CircleLayoutData} - The circle layout of the clauses
- */
-export const circleLayout = (
-    clauses: readonly Clause[],
-    debug: boolean = true
-): CircleLayoutData => {
->>>>>>> 4a4113a2
     if (clauses.length === 0) {
         return { width: 0, height: 0, data: [] };
     }
@@ -50,9 +40,6 @@
                 width / Math.sin(angle)
                 // (width * Math.tan((Math.PI - angle) / 2)) / Math.sin(angle)
             );
-        if (debug) {
-            console.log(r === height / Math.sin(angle) ? "height" : "width");
-        }
     }
 
     return {
