--- conflicted
+++ resolved
@@ -16,27 +16,20 @@
 
 dependencies {
     implementation(kotlin("stdlib"))
-<<<<<<< HEAD
+
+    // JVM dependency
     implementation("org.jetbrains.kotlinx:kotlinx-serialization-json:1.1.0")
+
+    // Web framework
     implementation("io.javalin:javalin:3.13.4")
-    implementation("org.slf4j:slf4j-simple:1.8.0-beta4")
-    implementation("com.github.komputing:khash:1.1.0")
-=======
-
-    // Hashing
-    implementation("com.github.komputing:khash:0.9")
-
-    // Linting
-    implementation("io.javalin:javalin:3.6.0")
 
     // Logging
     implementation("org.slf4j:slf4j-simple:1.8.0-beta4")
 
-    // JVM dependency
-    implementation("org.jetbrains.kotlinx:kotlinx-serialization-runtime:0.13.0")
+    // Hashing
+    implementation("com.github.komputing:khash:1.1.0")
 
     // Testing
->>>>>>> 7921a20e
     testImplementation(kotlin("test-junit5"))
     testRuntimeOnly("org.junit.jupiter", "junit-jupiter-engine", "5.5.2")
 }
