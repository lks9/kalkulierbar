package kalkulierbar.tests.resolution

import kalkulierbar.IllegalMove
import kalkulierbar.resolution.FirstOrderResolution
import kalkulierbar.resolution.MoveFactorize
import kalkulierbar.resolution.PropositionalResolution
import kotlin.test.Test
import kotlin.test.assertEquals
import kotlin.test.assertFailsWith

class TestFactorize {

    val prop = PropositionalResolution()
    val fo = FirstOrderResolution()

    @Test
    fun testInvalidClause() {
        val state = prop.parseFormulaToState("a;!a", null)
        assertFailsWith<IllegalMove> {
            prop.applyMoveOnState(state, MoveFactorize(-1, mutableListOf()))
        }

        assertFailsWith<IllegalMove> {
            prop.applyMoveOnState(state, MoveFactorize(2, mutableListOf()))
        }

        val fostate = fo.parseFormulaToState("P(c) & R(c) | R(y)", null)
        assertFailsWith<IllegalMove> {
            fo.applyMoveOnState(fostate, MoveFactorize(-1, mutableListOf(0, 0)))
        }

        assertFailsWith<IllegalMove> {
            fo.applyMoveOnState(fostate, MoveFactorize(2, mutableListOf(0, 1)))
        }
    }

    @Test
    fun testInvalidAtom() {
        val fostate = fo.parseFormulaToState("R(c) | R(y)", null)
        assertFailsWith<IllegalMove> {
            fo.applyMoveOnState(fostate, MoveFactorize(0, mutableListOf(0, 0)))
        }

        assertFailsWith<IllegalMove> {
            fo.applyMoveOnState(fostate, MoveFactorize(0, mutableListOf(-1, 0)))
        }

        assertFailsWith<IllegalMove> {
            fo.applyMoveOnState(fostate, MoveFactorize(0, mutableListOf(2, 0)))
        }

        assertFailsWith<IllegalMove> {
            fo.applyMoveOnState(fostate, MoveFactorize(0, mutableListOf(1, -1)))
        }

        assertFailsWith<IllegalMove> {
            fo.applyMoveOnState(fostate, MoveFactorize(0, mutableListOf(1, 2)))
        }
    }

    @Test
    fun testNothingToFactorize() {
        val state = prop.parseFormulaToState("a;a,b,c", null)
        assertFailsWith<IllegalMove> {
            prop.applyMoveOnState(state, MoveFactorize(0, mutableListOf()))
        }

        assertFailsWith<IllegalMove> {
            prop.applyMoveOnState(state, MoveFactorize(1, mutableListOf()))
        }
    }

    @Test
    fun testFactorizeUnificationFail() {
        var fostate = fo.parseFormulaToState("R(c) | R(y)", null)
        assertFailsWith<IllegalMove> {
            fo.applyMoveOnState(fostate, MoveFactorize(0, mutableListOf(0, 1)))
        }

        fostate = fo.parseFormulaToState("\\all X: (R(X) | R(f(X)))", null)
        assertFailsWith<IllegalMove> {
            fo.applyMoveOnState(fostate, MoveFactorize(0, mutableListOf(0, 1)))
        }

        fostate = fo.parseFormulaToState("\\all X: \\all Y: (R(X,X) | R(Y))", null)
        assertFailsWith<IllegalMove> {
            fo.applyMoveOnState(fostate, MoveFactorize(0, mutableListOf(0, 1)))
        }
    }

    @Test
    fun testFactorizeMoveProp() {
        var state = prop.parseFormulaToState("a;a,b,c,a,b,c", null)
        state = prop.applyMoveOnState(state, MoveFactorize(1, mutableListOf()))
        assertEquals(2, state.clauseSet.clauses.size)
        assertEquals("{a, b, c}", state.clauseSet.clauses[1].toString())
    }

    @Test
    fun testFactorizeMoveFo() {
        var fostate = fo.parseFormulaToState("\\all X: (Q(z) | R(X,c) | R(f(c),c) | Q(y))", null)
        fostate = fo.applyMoveOnState(fostate, MoveFactorize(0, mutableListOf(1, 2)))
        assertEquals(1, fostate.clauseSet.clauses.size)
        assertEquals("{Q(z), R(f(c), c), Q(y)}", fostate.clauseSet.clauses[0].toString())
<<<<<<< HEAD
=======
        assertEquals("{Q(z), R(X_1, c), R(f(c), c), Q(y)}", fostate.hiddenClauses.clauses[0].toString())
>>>>>>> 4f225993
    }

    @Test
    fun testFactorizeClausePositioning() {
        var state = prop.parseFormulaToState("a;b,b;c;d;e", null)
        state = prop.applyMoveOnState(state, MoveFactorize(1, mutableListOf()))
        assertEquals("{b}", state.clauseSet.clauses[1].toString())

        var fostate = fo.parseFormulaToState("Q(a) & (R(z) | R(z)) & Q(b) & Q(c)", null)
        fostate = fo.applyMoveOnState(fostate, MoveFactorize(1, mutableListOf(0, 1)))
        assertEquals("{R(z)}", fostate.clauseSet.clauses[1].toString())
    }
}<|MERGE_RESOLUTION|>--- conflicted
+++ resolved
@@ -102,10 +102,7 @@
         fostate = fo.applyMoveOnState(fostate, MoveFactorize(0, mutableListOf(1, 2)))
         assertEquals(1, fostate.clauseSet.clauses.size)
         assertEquals("{Q(z), R(f(c), c), Q(y)}", fostate.clauseSet.clauses[0].toString())
-<<<<<<< HEAD
-=======
         assertEquals("{Q(z), R(X_1, c), R(f(c), c), Q(y)}", fostate.hiddenClauses.clauses[0].toString())
->>>>>>> 4f225993
     }
 
     @Test
