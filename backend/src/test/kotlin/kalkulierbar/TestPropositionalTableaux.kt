package kalkulierbar

import kotlin.test.assertEquals
import org.junit.jupiter.api.Assertions
import org.junit.jupiter.api.Test

class TestPropositionalTableaux {

<<<<<<< HEAD
    val instance = PropositionalTableaux()
=======
    var instance = PropositionalTableaux()
>>>>>>> 22019762

    val invalidString1 = "a,b;c,!d;e,&;g,h,i,!j"
    val invalidString2 = "richtig; oder,!falsch"
    val invalidString3 = "mal,am,Ende "

    val validString1 = "!a,b;c,!d;e,f,g,!h;i,j,!k,l,!m;n;o;p"
    val validString2 = "hey,was,!geht;bin,!ich,richtig"
    val validString3 = "!ja;vi;!ell;ei;!ch;t"

    val emptyString = ""

    val edgeCase1 = "ein,!im;Wo!rt"
    val edgeCase2 = "kein,valName,!"
    val edgeCase3 = "doppelter;Semikolon;;hello"

    /*
        Test parseFormulaToState
    */

    @Test
    fun testParseInvalidStrings() {
        Assertions.assertThrows(InvalidFormulaFormat::class.java) {
            instance.parseFormulaToState(invalidString1)
        }
        Assertions.assertThrows(InvalidFormulaFormat::class.java) {
            instance.parseFormulaToState(invalidString2)
        }
        Assertions.assertThrows(InvalidFormulaFormat::class.java) {
            instance.parseFormulaToState(invalidString3)
        }
    }

    @Test
<<<<<<< HEAD
    fun testParseValidString() {
=======
    fun testValidString() {
>>>>>>> 22019762
        val state1 = instance.parseFormulaToState(validString1)
        val state2 = instance.parseFormulaToState(validString2)
        val state3 = instance.parseFormulaToState(validString3)

        val root1 = state1.nodes[0]
        val root2 = state2.nodes[0]
        val root3 = state3.nodes[0]

        assertEquals(state1.nodes.size, 1)
        assertEquals(root1.parent, 0)
        assertEquals(root1.spelling, "true")
        assertEquals(root1.negated, false)

        assertEquals(state2.nodes.size, 1)
        assertEquals(root2.parent, 0)
        assertEquals(root2.spelling, "true")
        assertEquals(root2.negated, false)

        assertEquals(state3.nodes.size, 1)
        assertEquals(root3.parent, 0)
        assertEquals(root3.spelling, "true")
        assertEquals(root3.negated, false)
    }

    @Test
    fun testParseEdgeCases() {
        Assertions.assertThrows(InvalidFormulaFormat::class.java) {
            instance.parseFormulaToState(emptyString)
        }
        Assertions.assertThrows(InvalidFormulaFormat::class.java) {
            instance.parseFormulaToState(edgeCase1)
        }
        Assertions.assertThrows(InvalidFormulaFormat::class.java) {
            instance.parseFormulaToState(edgeCase2)
        }
        Assertions.assertThrows(InvalidFormulaFormat::class.java) {
            instance.parseFormulaToState(edgeCase3)
<<<<<<< HEAD
        }
    }

    /*
        Test applyMoveOnState
    */

    @Test
    @kotlinx.serialization.UnstableDefault
    fun testUnknownMove() {
        var state = instance.parseFormulaToState("a,b,c;d")
        val hash = state.getHash()

        Assertions.assertThrows(InvalidMoveFormat::class.java) {
            instance.applyMoveOnState(state, "{\"type\":\"d\", \"id1\": 1, \"id2\": 0}")
        }

        Assertions.assertEquals(hash, state.getHash()) // Verify that state has not been modified
    }

    @Test
    @kotlinx.serialization.UnstableDefault
    fun testExpandValidA() {
        var state = instance.parseFormulaToState("a,b,c;d")

        state = instance.applyMoveOnState(state, "{\"type\":\"e\", \"id1\": 0, \"id2\": 0}")

        Assertions.assertEquals(4, state.nodes.size)
        Assertions.assertEquals(3, state.nodes.get(0).children.size)
        Assertions.assertEquals("tableauxstate|{a, b, c}, {d}|[true;p;0;-;i;o;(1,2,3)|a;p;0;-;l;o;()|b;p;0;-;l;o;()|c;p;0;-;l;o;()]", state.getHash())
    }

    @Test
    @kotlinx.serialization.UnstableDefault
    fun testExpandValidB() {
        var state = instance.parseFormulaToState("a,b,c;d")

        state = instance.applyMoveOnState(state, "{\"type\":\"e\", \"id1\": 0, \"id2\": 1}")

        Assertions.assertEquals(2, state.nodes.size)
        Assertions.assertEquals(1, state.nodes.get(0).children.size)
        Assertions.assertEquals("tableauxstate|{a, b, c}, {d}|[true;p;0;-;i;o;(1)|d;p;0;-;l;o;()]", state.getHash())
    }

    @Test
    @kotlinx.serialization.UnstableDefault
    fun testExpandValidC() {
        var state = instance.parseFormulaToState("a,b,c;d")

        state = instance.applyMoveOnState(state, "{\"type\":\"e\", \"id1\": 0, \"id2\": 0}")
        state = instance.applyMoveOnState(state, "{\"type\":\"e\", \"id1\": 3, \"id2\": 1}")

        Assertions.assertEquals(5, state.nodes.size)
        Assertions.assertEquals(3, state.nodes.get(0).children.size)
        Assertions.assertEquals(1, state.nodes.get(3).children.size)
        Assertions.assertEquals("tableauxstate|{a, b, c}, {d}|[true;p;0;-;i;o;(1,2,3)|a;p;0;-;l;o;()|b;p;0;-;l;o;()|c;p;0;-;i;o;(4)|d;p;3;-;l;o;()]", state.getHash())
    }

    @Test
    @kotlinx.serialization.UnstableDefault
    fun testExpandLeafIndexOOB() {
        var state = instance.parseFormulaToState("a,b;c")

        val hash = state.getHash()

        Assertions.assertThrows(InvalidMoveFormat::class.java) {
            instance.applyMoveOnState(state, "{\"type\":\"e\", \"id1\": 1, \"id2\": 0}")
        }

        Assertions.assertThrows(InvalidMoveFormat::class.java) {
            instance.applyMoveOnState(state, "{\"type\":\"e\", \"id1\": -15, \"id2\": 0}")
=======
>>>>>>> 22019762
        }

        Assertions.assertEquals(hash, state.getHash()) // Verify that state has not been modified
    }

    @Test
    @kotlinx.serialization.UnstableDefault
    fun testExpandClauseIndexOOB() {
        var state = instance.parseFormulaToState("a,b;c")

        val hash = state.getHash()

        Assertions.assertThrows(InvalidMoveFormat::class.java) {
            instance.applyMoveOnState(state, "{\"type\":\"e\", \"id1\": 0, \"id2\": 2}")
        }

        Assertions.assertThrows(InvalidMoveFormat::class.java) {
            instance.applyMoveOnState(state, "{\"type\":\"e\", \"id1\": 0, \"id2\": -3}")
        }

        Assertions.assertEquals(hash, state.getHash()) // Verify that state has not been modified
    }

    @Test
    @kotlinx.serialization.UnstableDefault
    fun testExpandOnNonLeaf() {
        var state = instance.parseFormulaToState("a,b;c")

        state = instance.applyMoveOnState(state, "{\"type\":\"e\", \"id1\": 0, \"id2\": 1}")
        state = instance.applyMoveOnState(state, "{\"type\":\"e\", \"id1\": 1, \"id2\": 1}")

        val hash = state.getHash()

        Assertions.assertThrows(InvalidMoveFormat::class.java) {
            instance.applyMoveOnState(state, "{\"type\":\"e\", \"id1\": 0, \"id2\": 0}")
        }

        Assertions.assertThrows(InvalidMoveFormat::class.java) {
            instance.applyMoveOnState(state, "{\"type\":\"e\", \"id1\": 1, \"id2\": 0}")
        }

        Assertions.assertEquals(hash, state.getHash()) // Verify that state has not been modified
    }

    @Test
    @kotlinx.serialization.UnstableDefault
    fun testExpandNullValues() {
        var state = instance.parseFormulaToState("a,b;c")

        val hash = state.getHash()

        Assertions.assertThrows(JsonParseException::class.java) {
            instance.applyMoveOnState(state, "{\"type\":\"e\", \"id1\": null, \"id2\": 2}")
        }

        Assertions.assertThrows(JsonParseException::class.java) {
            instance.applyMoveOnState(state, "{\"type\":null, \"id1\": 0, \"id2\": -3}")
        }

        Assertions.assertThrows(JsonParseException::class.java) {
            instance.applyMoveOnState(state, "{\"type\":null, \"id1\": 0, \"id2\": null}")
        }

        Assertions.assertEquals(hash, state.getHash()) // Verify that state has not been modified
    }
    /*
    // Test ApplyClose

    @Test
    @kotlinx.serialization.UnstableDefault
    fun testUnknownMove() {
        var state = instance.parseFormulaToState("a,b,c;d")
        val hash = state.getHash()

        Assertions.assertThrows(InvalidMoveFormat::class.java) {
            instance.applyMoveOnState(state, "{\"type\":\"d\", \"id1\": 1, \"id2\": 0}")
        }

        Assertions.assertEquals(hash, state.getHash()) // Verify that state has not been modified
    }

    @Test
    @kotlinx.serialization.UnstableDefault
    fun testApplyCloseValidA() {
        var state = instance.parseFormulaToState("a,b,c;!b")

        state = instance.applyMoveOnState(state, "{\"type\":\"e\", \"id1\": 0, \"id2\": 0}")
        state = instance.applyMoveOnState(state, "{\"type\":\"e\", \"id1\": 1, \"id2\": 1}")
        state = instance.applyMoveOnState(state, "{\"type\":\"c\", \"id1\": 2, \"id2\": 1)")

        Assertions.assertEquals(true, state.nodes[1].isClosed)
        Assertions.assertEquals(true, state.nodes[2].isClosed)
        Assertions.assertEquals(2, state.nodes[1].closeRef)
        Assertions.assertEquals(1, state.nodes[2].closeRef)
        // Assertions.assertEquals("tableauxstate|{a, b, c}, {d}|[true;p;0;-;i;o;(1,2,3)|a;p;0;-;l;o;()|b;p;0;-;l;o;()|c;p;0;-;l;o;()]", state.getHash())
    }

    @Test
    @kotlinx.serialization.UnstableDefault
    fun testApplyCloseValidB() {
        var state = instance.parseFormulaToState("a,b,c;!a;!b;!c")

        state = instance.applyMoveOnState(state, "{\"type\":\"e\", \"id1\": 0, \"id2\": 2}")
        state = instance.applyMoveOnState(state, "{\"type\":\"e\", \"id1\": 1, \"id2\": 0}")
        state = instance.applyMoveOnState(state, "{\"type\":\"c\", \"id1\": 3, \"id2\": 1)")

        Assertions.assertEquals(true, state.nodes[1].isClosed)
        Assertions.assertEquals(true, state.nodes[3].isClosed)

        Assertions.assertEquals(false, state.nodes[2].isClosed)
        Assertions.assertEquals(false, state.nodes[4].isClosed)

        Assertions.assertEquals(3, state.nodes[1].closeRef)
        Assertions.assertEquals(1, state.nodes[3].closeRef)
        // Assertions.assertEquals("tableauxstate|{a, b, c}, {d}|[true;p;0;-;i;o;(1)|d;p;0;-;l;o;()]", state.getHash())
    }

    @Test
    @kotlinx.serialization.UnstableDefault
    fun testApplyCloseValidC() {
        var state = instance.parseFormulaToState("a,b,c;!a;!b;!c")

        state = instance.applyMoveOnState(state, "{\"type\":\"e\", \"id1\": 0, \"id2\": 0}")
        state = instance.applyMoveOnState(state, "{\"type\":\"e\", \"id1\": 1, \"id2\": 1}")
        state = instance.applyMoveOnState(state, "{\"type\":\"e\", \"id1\": 2, \"id2\": 2}")

        state = instance.applyMoveOnState(state, "{\"type\":\"c\", \"id1\": 4, \"id2\": 1)")
        state = instance.applyMoveOnState(state, "{\"type\":\"c\", \"id1\": 5, \"id2\": 2)")

        Assertions.assertEquals(true, state.nodes[1].isClosed)
        Assertions.assertEquals(true, state.nodes[2].isClosed)
        Assertions.assertEquals(true, state.nodes[4].isClosed)
        Assertions.assertEquals(true, state.nodes[5].isClosed)

        Assertions.assertEquals(false, state.nodes[3].isClosed)

        Assertions.assertEquals(4, state.nodes[1].closeRef)
        Assertions.assertEquals(1, state.nodes[4].closeRef)
        Assertions.assertEquals(5, state.nodes[2].closeRef)
        Assertions.assertEquals(2, state.nodes[5].closeRef)
        // Assertions.assertEquals("tableauxstate|{a, b, c}, {d}|[true;p;0;-;i;o;(1,2,3)|a;p;0;-;l;o;()|b;p;0;-;l;o;()|c;p;0;-;i;o;(4)|d;p;3;-;l;o;()]", state.getHash())
    }

    @Test
    @kotlinx.serialization.UnstableDefault
    fun testCloseLeafIndexOOB() {
        var state = instance.parseFormulaToState("a,b;c")

        val hash = state.getHash()

        instance.applyMoveOnState(state, "{\"type\":\"e\", \"id1\": 0, \"id2\": 0}")
        instance.applyMoveOnState(state, "{\"type\":\"e\", \"id1\": 1, \"id2\": 0}")

        Assertions.assertThrows(InvalidMoveFormat::class.java) {
            instance.applyMoveOnState(state, "{\"type\":\"c\", \"id1\": 42, \"id2\": 1}")
        }

        Assertions.assertThrows(InvalidMoveFormat::class.java) {
            instance.applyMoveOnState(state, "{\"type\":\"c\", \"id1\": -15, \"id2\": 1}")
        }

        Assertions.assertEquals(hash, state.getHash()) // Verify that state has not been modified
    }

    @Test
    @kotlinx.serialization.UnstableDefault
    fun testCloseIndexOOB() {
        var state = instance.parseFormulaToState("a,b;c")

        val hash = state.getHash()

        instance.applyMoveOnState(state, "{\"type\":\"e\", \"id1\": 0, \"id2\": 0}")
        instance.applyMoveOnState(state, "{\"type\":\"e\", \"id1\": 1, \"id2\": 0}")

        Assertions.assertThrows(InvalidMoveFormat::class.java) {
            instance.applyMoveOnState(state, "{\"type\":\"c\", \"id1\": 3, \"id2\": 403}")
        }

        Assertions.assertThrows(InvalidMoveFormat::class.java) {
            instance.applyMoveOnState(state, "{\"type\":\"c\", \"id1\": 4, \"id2\": -3}")
        }

        Assertions.assertEquals(hash, state.getHash()) // Verify that state has not been modified
    }

    @Test
    @kotlinx.serialization.UnstableDefault
    fun testCloseOnNonLeaf() {
        var state = instance.parseFormulaToState("a,b;c")

        state = instance.applyMoveOnState(state, "{\"type\":\"e\", \"id1\": 0, \"id2\": 1}")
        state = instance.applyMoveOnState(state, "{\"type\":\"e\", \"id1\": 1, \"id2\": 1}")

        val hash = state.getHash()

        Assertions.assertThrows(InvalidMoveFormat::class.java) {
            instance.applyMoveOnState(state, "{\"type\":\"c\", \"id1\": 1, \"id2\": 2}")
        }

        Assertions.assertThrows(InvalidMoveFormat::class.java) {
            instance.applyMoveOnState(state, "{\"type\":\"e\", \"id1\": 2, \"id2\": 1}")
        }

        Assertions.assertEquals(hash, state.getHash()) // Verify that state has not been modified
    }

    @Test
    @kotlinx.serialization.UnstableDefault
    fun testCloseWithNonPath() {
        var state = instance.parseFormulaToState("a,b;!b")

        state = instance.applyMoveOnState(state, "{\"type\":\"e\", \"id1\": 0, \"id2\": 0}")
        state = instance.applyMoveOnState(state, "{\"type\":\"e\", \"id1\": 1, \"id2\": 0}")
        state = instance.applyMoveOnState(state, "{\"type\":\"e\", \"id1\": 2, \"id2\": 1}")
        state = instance.applyMoveOnState(state, "{\"type\":\"e\", \"id1\": 5, \"id2\": 0}")

        val hash = state.getHash()

        Assertions.assertThrows(InvalidMoveFormat::class.java) {
            instance.applyMoveOnState(state, "{\"type\":\"c\", \"id1\": 4, \"id2\": 5}")
        }

        Assertions.assertThrows(InvalidMoveFormat::class.java) {
            instance.applyMoveOnState(state, "{\"type\":\"e\", \"id1\": 5, \"id2\": 4}")
        }

        Assertions.assertEquals(hash, state.getHash()) // Verify that state has not been modified
    }

    @Test
    @kotlinx.serialization.UnstableDefault
    fun testCloseNullValues() {
        var state = instance.parseFormulaToState("a,b;c")

        val hash = state.getHash()

        state = instance.applyMoveOnState(state, "{\"type\":\"e\", \"id1\": 0, \"id2\": 0}")
        state = instance.applyMoveOnState(state, "{\"type\":\"e\", \"id1\": 1, \"id2\": 2}")

        Assertions.assertThrows(JsonParseException::class.java) {
            instance.applyMoveOnState(state, "{\"type\":\"c\", \"id1\": null, \"id2\": 1}")
        }

        Assertions.assertThrows(JsonParseException::class.java) {
            instance.applyMoveOnState(state, "{\"type\":null, \"id1\": 3, \"id2\": 2}")
        }

        Assertions.assertThrows(JsonParseException::class.java) {
            instance.applyMoveOnState(state, "{\"type\":\"c\", \"id1\": 3, \"id2\": null}")
        }

        Assertions.assertEquals(hash, state.getHash()) // Verify that state has not been modified
    }
    */
}<|MERGE_RESOLUTION|>--- conflicted
+++ resolved
@@ -6,11 +6,7 @@
 
 class TestPropositionalTableaux {
 
-<<<<<<< HEAD
-    val instance = PropositionalTableaux()
-=======
     var instance = PropositionalTableaux()
->>>>>>> 22019762
 
     val invalidString1 = "a,b;c,!d;e,&;g,h,i,!j"
     val invalidString2 = "richtig; oder,!falsch"
@@ -44,11 +40,7 @@
     }
 
     @Test
-<<<<<<< HEAD
-    fun testParseValidString() {
-=======
     fun testValidString() {
->>>>>>> 22019762
         val state1 = instance.parseFormulaToState(validString1)
         val state2 = instance.parseFormulaToState(validString2)
         val state3 = instance.parseFormulaToState(validString3)
@@ -86,80 +78,6 @@
         }
         Assertions.assertThrows(InvalidFormulaFormat::class.java) {
             instance.parseFormulaToState(edgeCase3)
-<<<<<<< HEAD
-        }
-    }
-
-    /*
-        Test applyMoveOnState
-    */
-
-    @Test
-    @kotlinx.serialization.UnstableDefault
-    fun testUnknownMove() {
-        var state = instance.parseFormulaToState("a,b,c;d")
-        val hash = state.getHash()
-
-        Assertions.assertThrows(InvalidMoveFormat::class.java) {
-            instance.applyMoveOnState(state, "{\"type\":\"d\", \"id1\": 1, \"id2\": 0}")
-        }
-
-        Assertions.assertEquals(hash, state.getHash()) // Verify that state has not been modified
-    }
-
-    @Test
-    @kotlinx.serialization.UnstableDefault
-    fun testExpandValidA() {
-        var state = instance.parseFormulaToState("a,b,c;d")
-
-        state = instance.applyMoveOnState(state, "{\"type\":\"e\", \"id1\": 0, \"id2\": 0}")
-
-        Assertions.assertEquals(4, state.nodes.size)
-        Assertions.assertEquals(3, state.nodes.get(0).children.size)
-        Assertions.assertEquals("tableauxstate|{a, b, c}, {d}|[true;p;0;-;i;o;(1,2,3)|a;p;0;-;l;o;()|b;p;0;-;l;o;()|c;p;0;-;l;o;()]", state.getHash())
-    }
-
-    @Test
-    @kotlinx.serialization.UnstableDefault
-    fun testExpandValidB() {
-        var state = instance.parseFormulaToState("a,b,c;d")
-
-        state = instance.applyMoveOnState(state, "{\"type\":\"e\", \"id1\": 0, \"id2\": 1}")
-
-        Assertions.assertEquals(2, state.nodes.size)
-        Assertions.assertEquals(1, state.nodes.get(0).children.size)
-        Assertions.assertEquals("tableauxstate|{a, b, c}, {d}|[true;p;0;-;i;o;(1)|d;p;0;-;l;o;()]", state.getHash())
-    }
-
-    @Test
-    @kotlinx.serialization.UnstableDefault
-    fun testExpandValidC() {
-        var state = instance.parseFormulaToState("a,b,c;d")
-
-        state = instance.applyMoveOnState(state, "{\"type\":\"e\", \"id1\": 0, \"id2\": 0}")
-        state = instance.applyMoveOnState(state, "{\"type\":\"e\", \"id1\": 3, \"id2\": 1}")
-
-        Assertions.assertEquals(5, state.nodes.size)
-        Assertions.assertEquals(3, state.nodes.get(0).children.size)
-        Assertions.assertEquals(1, state.nodes.get(3).children.size)
-        Assertions.assertEquals("tableauxstate|{a, b, c}, {d}|[true;p;0;-;i;o;(1,2,3)|a;p;0;-;l;o;()|b;p;0;-;l;o;()|c;p;0;-;i;o;(4)|d;p;3;-;l;o;()]", state.getHash())
-    }
-
-    @Test
-    @kotlinx.serialization.UnstableDefault
-    fun testExpandLeafIndexOOB() {
-        var state = instance.parseFormulaToState("a,b;c")
-
-        val hash = state.getHash()
-
-        Assertions.assertThrows(InvalidMoveFormat::class.java) {
-            instance.applyMoveOnState(state, "{\"type\":\"e\", \"id1\": 1, \"id2\": 0}")
-        }
-
-        Assertions.assertThrows(InvalidMoveFormat::class.java) {
-            instance.applyMoveOnState(state, "{\"type\":\"e\", \"id1\": -15, \"id2\": 0}")
-=======
->>>>>>> 22019762
         }
 
         Assertions.assertEquals(hash, state.getHash()) // Verify that state has not been modified
