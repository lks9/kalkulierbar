--- conflicted
+++ resolved
@@ -255,11 +255,7 @@
 
         assertEquals(true, state.nodes[3].isClosed)
         assertEquals(2, state.nodes[3].closeRef)
-<<<<<<< HEAD
-        assertEquals("tableauxstate|UNCONNECTED|false|{a, b}, {!b}|[true;p;null;-;i;o;(1,2)|a;p;0;-;l;o;()|b;p;0;-;i;c;(3)|b;n;2;2;l;c;()]", state.getHash())
-=======
         assertEquals("tableauxstate|{a, b}, {!b}|[true;p;null;-;i;o;(1,2)|a;p;0;-;l;o;()|b;p;0;-;i;c;(3)|b;n;2;2;l;c;()]", state.getHash())
->>>>>>> 60c8b698
     }
 
     @Test
@@ -307,11 +303,7 @@
 
         assertEquals(1, state.nodes[4].closeRef)
         assertEquals(2, state.nodes[5].closeRef)
-<<<<<<< HEAD
-        assertEquals("tableauxstate|UNCONNECTED|false|{a, b, c}, {!a}, {!b}, {!c}|[true;p;null;-;i;o;(1,2,3)|a;p;0;-;i;c;(4)|b;p;0;-;i;c;(5)|c;p;0;-;l;o;()|a;n;1;1;l;c;()|b;n;2;2;l;c;()]", state.getHash())
-=======
         assertEquals("tableauxstate|{a, b, c}, {!a}, {!b}, {!c}|[true;p;null;-;i;o;(1,2,3)|a;p;0;-;i;c;(4)|b;p;0;-;i;c;(5)|c;p;0;-;l;o;()|a;n;1;1;l;c;()|b;n;2;2;l;c;()]", state.getHash())
->>>>>>> 60c8b698
     }
 
     @Test
@@ -408,10 +400,7 @@
     }
 
     @Test
-<<<<<<< HEAD
-=======
     @kotlinx.serialization.UnstableDefault
->>>>>>> 60c8b698
     fun testSubtreeCloseMarking() {
         var state = instance.parseFormulaToState("b,a;!b;!a,b")
 
@@ -426,20 +415,12 @@
         )
         state = createArtificialExpandState(nodes, state)
 
-<<<<<<< HEAD
-        state = instance.applyMoveOnState(state, TableauxMove("c", 7, 5))
-=======
         state = instance.applyMoveOnState(state, "{\"type\":\"c\", \"id1\": 7, \"id2\": 5}")
->>>>>>> 60c8b698
 
         assertEquals(true, state.nodes.get(7).isClosed)
         assertEquals(false, state.nodes.get(5).isClosed)
 
-<<<<<<< HEAD
-        state = instance.applyMoveOnState(state, TableauxMove("c", 6, 2))
-=======
         state = instance.applyMoveOnState(state, "{\"type\":\"c\", \"id1\": 6, \"id2\": 2}")
->>>>>>> 60c8b698
 
         println(state.getHash())
 
