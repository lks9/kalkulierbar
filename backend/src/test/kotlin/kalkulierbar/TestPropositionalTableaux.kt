<<<<<<< HEAD
package kalkulierbar.tests

import kalkulierbar.IllegalMove
import kalkulierbar.InvalidFormulaFormat
import kalkulierbar.JsonParseException
import kalkulierbar.PropositionalTableaux
import kalkulierbar.TableauxNode
=======
package kalkulierbar

>>>>>>> 64492165
import kotlin.test.Test
import kotlin.test.assertEquals
import kotlin.test.assertFailsWith

class TestPropositionalTableaux {

    val instance = PropositionalTableaux()

    val invalidString1 = "a,b;c,!d;e,&;g,h,i,!j"
    val invalidString2 = "richtig; oder,!falsch"
    val invalidString3 = "mal,am,Ende "

    val validString1 = "!a,b;c,!d;e,f,g,!h;i,j,!k,l,!m;n;o;p"
    val validString2 = "hey,was,!geht;bin,!ich,richtig"
    val validString3 = "!ja;vi;!ell;ei;!ch;t"

    val emptyString = ""

    val edgeCase1 = "ein,!im;Wo!rt"
    val edgeCase2 = "kein,valName,!"
    val edgeCase3 = "doppelter;Semikolon;;hello"

    /*
        Test parseFormulaToState
    */

    @Test
    fun testParseInvalidStrings() {
        assertFailsWith<InvalidFormulaFormat> {
            instance.parseFormulaToState(invalidString1)
        }
        assertFailsWith<InvalidFormulaFormat> {
            instance.parseFormulaToState(invalidString2)
        }
        assertFailsWith<InvalidFormulaFormat> {
            instance.parseFormulaToState(invalidString3)
        }
    }

    @Test
    fun testParseValidString() {
        val state1 = instance.parseFormulaToState(validString1)
        val state2 = instance.parseFormulaToState(validString2)
        val state3 = instance.parseFormulaToState(validString3)

        val root1 = state1.nodes[0]
        val root2 = state2.nodes[0]
        val root3 = state3.nodes[0]

        assertEquals(state1.nodes.size, 1)
        assertEquals(root1.parent, null)
        assertEquals(root1.spelling, "true")
        assertEquals(root1.negated, false)

        assertEquals(state2.nodes.size, 1)
        assertEquals(root2.parent, null)
        assertEquals(root2.spelling, "true")
        assertEquals(root2.negated, false)

        assertEquals(state3.nodes.size, 1)
        assertEquals(root3.parent, null)
        assertEquals(root3.spelling, "true")
        assertEquals(root3.negated, false)
    }

    @Test
    fun testParseEdgeCases() {
        assertFailsWith<InvalidFormulaFormat> {
            instance.parseFormulaToState(emptyString)
        }
        assertFailsWith<InvalidFormulaFormat> {
            instance.parseFormulaToState(edgeCase1)
        }
        assertFailsWith<InvalidFormulaFormat> {
            instance.parseFormulaToState(edgeCase2)
        }
        assertFailsWith<InvalidFormulaFormat> {
            instance.parseFormulaToState(edgeCase3)
        }
    }

    /*
        Test applyMoveOnState
    */

    @Test
    @kotlinx.serialization.UnstableDefault
    fun testUnknownMove() {
        val state = instance.parseFormulaToState("a,b,c;d")
        val hash = state.getHash()

        assertFailsWith<IllegalMove> {
            instance.applyMoveOnState(state, "{\"type\":\"d\", \"id1\": 1, \"id2\": 0}")
        }

        assertEquals(hash, state.getHash()) // Verify that state has not been modified
<<<<<<< HEAD
=======
    }

    @Test
    @kotlinx.serialization.UnstableDefault
    fun testApplyMoveNullValues() {
        var state = instance.parseFormulaToState("a,b;c")

        val hash = state.getHash()

        assertFailsWith<JsonParseException> {
            instance.applyMoveOnState(state, "{\"type\":\"e\", \"id1\": null, \"id2\": 2}")
        }

        assertFailsWith<JsonParseException> {
            instance.applyMoveOnState(state, "{\"type\":null, \"id1\": 0, \"id2\": -3}")
        }

        assertFailsWith<JsonParseException> {
            instance.applyMoveOnState(state, "{\"type\":null, \"id1\": 0, \"id2\": null}")
        }

        assertEquals(hash, state.getHash()) // Verify that state has not been modified
>>>>>>> 64492165
    }

    @Test
    @kotlinx.serialization.UnstableDefault
    fun testExpandValidA() {
        var state = instance.parseFormulaToState("a,b,c;d")

        state = instance.applyMoveOnState(state, "{\"type\":\"e\", \"id1\": 0, \"id2\": 0}")

        assertEquals(4, state.nodes.size)
        assertEquals(3, state.nodes.get(0).children.size)
<<<<<<< HEAD
        assertEquals("tableauxstate|{a, b, c}, {d}|[true;p;null;-;i;o;(1,2,3)|a;p;0;-;l;o;()|b;p;0;-;l;o;()|c;p;0;-;l;o;()]", state.getHash())
=======
        assertEquals("tableauxstate|{a, b, c}, {d}|[true;p;0;-;i;o;(1,2,3)|a;p;0;-;l;o;()|b;p;0;-;l;o;()|c;p;0;-;l;o;()]", state.getHash())
>>>>>>> 64492165
    }

    @Test
    @kotlinx.serialization.UnstableDefault
    fun testExpandValidB() {
        var state = instance.parseFormulaToState("a,b,c;d")

        state = instance.applyMoveOnState(state, "{\"type\":\"e\", \"id1\": 0, \"id2\": 1}")

        assertEquals(2, state.nodes.size)
        assertEquals(1, state.nodes.get(0).children.size)
<<<<<<< HEAD
        assertEquals("tableauxstate|{a, b, c}, {d}|[true;p;null;-;i;o;(1)|d;p;0;-;l;o;()]", state.getHash())
=======
        assertEquals("tableauxstate|{a, b, c}, {d}|[true;p;0;-;i;o;(1)|d;p;0;-;l;o;()]", state.getHash())
>>>>>>> 64492165
    }

    @Test
    @kotlinx.serialization.UnstableDefault
    fun testExpandValidC() {
        var state = instance.parseFormulaToState("a,b,c;d")

        state = instance.applyMoveOnState(state, "{\"type\":\"e\", \"id1\": 0, \"id2\": 0}")
        state = instance.applyMoveOnState(state, "{\"type\":\"e\", \"id1\": 3, \"id2\": 1}")

        assertEquals(5, state.nodes.size)
        assertEquals(3, state.nodes.get(0).children.size)
        assertEquals(1, state.nodes.get(3).children.size)
<<<<<<< HEAD
        assertEquals("tableauxstate|{a, b, c}, {d}|[true;p;null;-;i;o;(1,2,3)|a;p;0;-;l;o;()|b;p;0;-;l;o;()|c;p;0;-;i;o;(4)|d;p;3;-;l;o;()]", state.getHash())
=======
        assertEquals("tableauxstate|{a, b, c}, {d}|[true;p;0;-;i;o;(1,2,3)|a;p;0;-;l;o;()|b;p;0;-;l;o;()|c;p;0;-;i;o;(4)|d;p;3;-;l;o;()]", state.getHash())
>>>>>>> 64492165
    }

    @Test
    @kotlinx.serialization.UnstableDefault
    fun testExpandLeafIndexOOB() {
        var state = instance.parseFormulaToState("a,b;c")

        val hash = state.getHash()

        assertFailsWith<IllegalMove> {
            instance.applyMoveOnState(state, "{\"type\":\"e\", \"id1\": 1, \"id2\": 0}")
        }

        assertFailsWith<IllegalMove> {
            instance.applyMoveOnState(state, "{\"type\":\"e\", \"id1\": -15, \"id2\": 0}")
        }

        assertEquals(hash, state.getHash()) // Verify that state has not been modified
    }

    @Test
    @kotlinx.serialization.UnstableDefault
    fun testExpandClauseIndexOOB() {
        val state = instance.parseFormulaToState("a,b;c")

        val hash = state.getHash()

        assertFailsWith<IllegalMove> {
            instance.applyMoveOnState(state, "{\"type\":\"e\", \"id1\": 0, \"id2\": 2}")
        }

        assertFailsWith<IllegalMove> {
            instance.applyMoveOnState(state, "{\"type\":\"e\", \"id1\": 0, \"id2\": -3}")
        }

        assertEquals(hash, state.getHash()) // Verify that state has not been modified
    }

    @Test
    @kotlinx.serialization.UnstableDefault
    fun testExpandOnNonLeaf() {
        var state = instance.parseFormulaToState("a,b;c")

        state = instance.applyMoveOnState(state, "{\"type\":\"e\", \"id1\": 0, \"id2\": 1}")
        state = instance.applyMoveOnState(state, "{\"type\":\"e\", \"id1\": 1, \"id2\": 1}")

        val hash = state.getHash()

        assertFailsWith<IllegalMove> {
            instance.applyMoveOnState(state, "{\"type\":\"e\", \"id1\": 0, \"id2\": 0}")
        }

        assertFailsWith<IllegalMove> {
            instance.applyMoveOnState(state, "{\"type\":\"e\", \"id1\": 1, \"id2\": 0}")
        }

        assertEquals(hash, state.getHash()) // Verify that state has not been modified
<<<<<<< HEAD
=======
    }

    @Test
    @kotlinx.serialization.UnstableDefault
    fun testExpandClosedLeaf() {
        var state = instance.parseFormulaToState("a;!a")

        state = instance.applyMoveOnState(state, "{\"type\":\"e\", \"id1\": 0, \"id2\": 0}")
        state = instance.applyMoveOnState(state, "{\"type\":\"e\", \"id1\": 1, \"id2\": 1}")

        val leaf = state.nodes.get(2)
        leaf.isClosed = true
        leaf.closeRef = 1

        assertFailsWith<IllegalMove> {
            instance.applyMoveOnState(state, "{\"type\":\"e\", \"id1\": 2, \"id2\": 0}")
        }
    }

    // ApplyCose state creation helper function
    private fun createArtificialExpandState(nodes: List<TableauxNode>, state: TableauxState): TableauxState {
        state.nodes.addAll(nodes)

        for (i in nodes.indices) {
            val parentThisNode = nodes[i].parent
            state.nodes[parentThisNode].children.add(i + 1)
        }
        return state
    }

    @Test
    @kotlinx.serialization.UnstableDefault
    fun testApplyCloseValidA() {
        var state = instance.parseFormulaToState("a,b;!b")

        val nodes = listOf(
                TableauxNode(0, "a", false),
                TableauxNode(0, "b", false),
                TableauxNode(2, "b", true)
        )
        state = createArtificialExpandState(nodes, state)
        state = instance.applyMoveOnState(state, "{\"type\":\"c\", \"id1\": 3, \"id2\": 2}")

        assertEquals(true, state.nodes[3].isClosed)
        assertEquals(2, state.nodes[3].closeRef)
        assertEquals("tableauxstate|{a, b}, {!b}|[true;p;0;-;i;o;(1,2)|a;p;0;-;l;o;()|b;p;0;-;i;o;(3)|b;n;2;2;l;c;()]", state.getHash())
>>>>>>> 64492165
    }

    @Test
    @kotlinx.serialization.UnstableDefault
<<<<<<< HEAD
    fun testExpandNullValues() {
        val state = instance.parseFormulaToState("a,b;c")
=======
    fun testApplyCloseValidB() {
        var state = instance.parseFormulaToState("a,b,c;!a;!b;!c")

        val nodes = listOf(
                TableauxNode(0, "b", true),
                TableauxNode(1, "a", false),
                TableauxNode(1, "b", false),
                TableauxNode(1, "c", false)
        )
        state = createArtificialExpandState(nodes, state)
        state = instance.applyMoveOnState(state, "{\"type\":\"c\", \"id1\": 3, \"id2\": 1}")

        assertEquals(true, state.nodes[3].isClosed)

        assertEquals(false, state.nodes[2].isClosed)
        assertEquals(false, state.nodes[4].isClosed)

        assertEquals(1, state.nodes[3].closeRef)
        assertEquals("tableauxstate|{a, b, c}, {!a}, {!b}, {!c}|[true;p;0;-;i;o;(1)|b;n;0;-;i;o;(2,3,4)|a;p;1;-;l;o;()|b;p;1;1;l;c;()|c;p;1;-;l;o;()]", state.getHash())
    }

    @Test
    @kotlinx.serialization.UnstableDefault
    fun testApplyCloseValidC() {
        var state = instance.parseFormulaToState("a,b,c;!a;!b;!c")

        val nodes = listOf(
                TableauxNode(0, "a", false),
                TableauxNode(0, "b", false),
                TableauxNode(0, "c", false),
                TableauxNode(1, "a", true),
                TableauxNode(2, "b", true)
        )
        state = createArtificialExpandState(nodes, state)

        state = instance.applyMoveOnState(state, "{\"type\":\"c\", \"id1\": 4, \"id2\": 1}")
        state = instance.applyMoveOnState(state, "{\"type\":\"c\", \"id1\": 5, \"id2\": 2}")

        assertEquals(true, state.nodes[4].isClosed)
        assertEquals(true, state.nodes[5].isClosed)

        assertEquals(false, state.nodes[3].isClosed)

        assertEquals(1, state.nodes[4].closeRef)
        assertEquals(2, state.nodes[5].closeRef)
        assertEquals("tableauxstate|{a, b, c}, {!a}, {!b}, {!c}|[true;p;0;-;i;o;(1,2,3)|a;p;0;-;i;o;(4)|b;p;0;-;i;o;(5)|c;p;0;-;l;o;()|a;n;1;1;l;c;()|b;n;2;2;l;c;()]", state.getHash())
    }

    @Test
    @kotlinx.serialization.UnstableDefault
    fun testCloseLeafIndexOOB() {
        var state = instance.parseFormulaToState("a,b;c")
>>>>>>> 64492165

        val nodes = listOf(
                TableauxNode(0, "a", false),
                TableauxNode(0, "b", false),
                TableauxNode(1, "a", false),
                TableauxNode(1, "b", false)
        )
        state = createArtificialExpandState(nodes, state)

        val hash = state.getHash()

<<<<<<< HEAD
        assertFailsWith<JsonParseException> {
            instance.applyMoveOnState(state, "{\"type\":\"e\", \"id1\": null, \"id2\": 2}")
        }

        assertFailsWith<JsonParseException> {
            instance.applyMoveOnState(state, "{\"type\":null, \"id1\": 0, \"id2\": -3}")
        }

        assertFailsWith<JsonParseException> {
            instance.applyMoveOnState(state, "{\"type\":null, \"id1\": 0, \"id2\": null}")
        }

        assertEquals(hash, state.getHash()) // Verify that state has not been modified
    }

    /*
        Test checkCloseOnState
    */

    @Test
    fun testCheckCloseSimple() {
        val state = instance.parseFormulaToState("a,!a")

        assertEquals(false, instance.checkCloseOnState(state))

        val nodes = listOf(
            TableauxNode(0, "a", false),
            TableauxNode(1, "a", true)
            )

        state.nodes.addAll(nodes)
        state.nodes.get(0).children.add(1)
        state.nodes.get(1).children.add(2)

        assertEquals(false, instance.checkCloseOnState(state))

        // Now close the proof
        val a = state.nodes.get(2)

        a.closeRef = 1
        a.isClosed = true

        assertEquals(true, instance.checkCloseOnState(state))
    }

    @Test
    fun testCheckClose() {
        val state = instance.parseFormulaToState("a,b;!a,!b")

        assertEquals(false, instance.checkCloseOnState(state))

        val nodes = listOf(
            TableauxNode(0, "a", false),
            TableauxNode(0, "b", false),
            TableauxNode(1, "a", true),
            TableauxNode(2, "b", true)
            )

        state.nodes.addAll(nodes)
        state.nodes.get(0).children.add(1)
        state.nodes.get(0).children.add(2)
        state.nodes.get(1).children.add(3)
        state.nodes.get(2).children.add(4)

        assertEquals(false, instance.checkCloseOnState(state))

        // Now close the proof
        val a = state.nodes.get(3)
        val b = state.nodes.get(4)

        a.closeRef = 1
        b.closeRef = 2
        a.isClosed = true
        b.isClosed = true

        assertEquals(true, instance.checkCloseOnState(state))
    }

    @Test
    fun testCheckCloseIncorrectState() {
        val state = instance.parseFormulaToState("a,b;!a,!b")

        state.nodes.add(TableauxNode(0, "a", true))
        state.nodes.get(0).children.add(1)

        assertEquals(false, instance.checkCloseOnState(state))

        // Just mark the leaf as closed without doing anything
        state.nodes.get(1).isClosed = true

        assertEquals(false, instance.checkCloseOnState(state))

        // Set a closeRef, too
        state.nodes.get(1).closeRef = 0

        assertEquals(false, instance.checkCloseOnState(state))

        // Set the closeRef to itself
        state.nodes.get(1).closeRef = 1

        assertEquals(false, instance.checkCloseOnState(state))
    }

    @Test
    fun testCheckCloseIncorrectState2() {
        val state = instance.parseFormulaToState("a,!a")

        val nodes = listOf(
            TableauxNode(0, "a", false),
            TableauxNode(1, "a", true)
            )

        state.nodes.addAll(nodes)
        state.nodes.get(0).children.add(1)
        state.nodes.get(1).children.add(2)

        // Don't close proof completely
        state.nodes.get(2).closeRef = 1

        assertEquals(false, instance.checkCloseOnState(state))
=======
        assertFailsWith<IllegalMove> {
            instance.applyMoveOnState(state, "{\"type\":\"c\", \"id1\": 42, \"id2\": 1}")
        }

        assertFailsWith<IllegalMove> {
            instance.applyMoveOnState(state, "{\"type\":\"c\", \"id1\": -15, \"id2\": 1}")
        }

        assertEquals(hash, state.getHash()) // Verify that state has not been modified
    }

    @Test
    @kotlinx.serialization.UnstableDefault
    fun testCloseIndexOOB() {
        var state = instance.parseFormulaToState("a,b;c")

        val nodes = listOf(
                TableauxNode(0, "a", false),
                TableauxNode(0, "b", false),
                TableauxNode(1, "a", false),
                TableauxNode(1, "b", false)
        )
        state = createArtificialExpandState(nodes, state)

        val hash = state.getHash()

        assertFailsWith<IllegalMove> {
            instance.applyMoveOnState(state, "{\"type\":\"c\", \"id1\": 3, \"id2\": 403}")
        }

        assertFailsWith<IllegalMove> {
            instance.applyMoveOnState(state, "{\"type\":\"c\", \"id1\": 4, \"id2\": -3}")
        }

        assertEquals(hash, state.getHash()) // Verify that state has not been modified
    }

    @Test
    @kotlinx.serialization.UnstableDefault
    fun testCloseOnNonLeaf() {
        var state = instance.parseFormulaToState("a,b;c")

        val nodes = listOf(
                TableauxNode(0, "c", false),
                TableauxNode(1, "c", false)
        )
        state = createArtificialExpandState(nodes, state)

        val hash = state.getHash()

        assertFailsWith<IllegalMove> {
            instance.applyMoveOnState(state, "{\"type\":\"c\", \"id1\": 1, \"id2\": 2}")
        }

        assertFailsWith<IllegalMove> {
            instance.applyMoveOnState(state, "{\"type\":\"c\", \"id1\": 2, \"id2\": 1}")
        }

        assertEquals(hash, state.getHash()) // Verify that state has not been modified
    }

    @Test
    @kotlinx.serialization.UnstableDefault
    fun testCloseWithNonPath() {
        var state = instance.parseFormulaToState("a,b;!b")

        val nodes = listOf(
                TableauxNode(0, "a", false),
                TableauxNode(0, "b", false),
                TableauxNode(1, "a", false),
                TableauxNode(1, "b", false),
                TableauxNode(2, "b", true),
                TableauxNode(5, "a", false),
                TableauxNode(5, "b", false)
        )
        state = createArtificialExpandState(nodes, state)

        val hash = state.getHash()

        assertFailsWith<IllegalMove> {
            instance.applyMoveOnState(state, "{\"type\":\"c\", \"id1\": 4, \"id2\": 5}")
        }

        assertFailsWith<IllegalMove> {
            instance.applyMoveOnState(state, "{\"type\":\"c\", \"id1\": 5, \"id2\": 4}")
        }

        assertEquals(hash, state.getHash()) // Verify that state has not been modified
>>>>>>> 64492165
    }
}<|MERGE_RESOLUTION|>--- conflicted
+++ resolved
@@ -1,4 +1,4 @@
-<<<<<<< HEAD
+
 package kalkulierbar.tests
 
 import kalkulierbar.IllegalMove
@@ -6,10 +6,6 @@
 import kalkulierbar.JsonParseException
 import kalkulierbar.PropositionalTableaux
 import kalkulierbar.TableauxNode
-=======
-package kalkulierbar
-
->>>>>>> 64492165
 import kotlin.test.Test
 import kotlin.test.assertEquals
 import kotlin.test.assertFailsWith
@@ -106,8 +102,6 @@
         }
 
         assertEquals(hash, state.getHash()) // Verify that state has not been modified
-<<<<<<< HEAD
-=======
     }
 
     @Test
@@ -130,7 +124,6 @@
         }
 
         assertEquals(hash, state.getHash()) // Verify that state has not been modified
->>>>>>> 64492165
     }
 
     @Test
@@ -142,11 +135,8 @@
 
         assertEquals(4, state.nodes.size)
         assertEquals(3, state.nodes.get(0).children.size)
-<<<<<<< HEAD
+
         assertEquals("tableauxstate|{a, b, c}, {d}|[true;p;null;-;i;o;(1,2,3)|a;p;0;-;l;o;()|b;p;0;-;l;o;()|c;p;0;-;l;o;()]", state.getHash())
-=======
-        assertEquals("tableauxstate|{a, b, c}, {d}|[true;p;0;-;i;o;(1,2,3)|a;p;0;-;l;o;()|b;p;0;-;l;o;()|c;p;0;-;l;o;()]", state.getHash())
->>>>>>> 64492165
     }
 
     @Test
@@ -158,11 +148,8 @@
 
         assertEquals(2, state.nodes.size)
         assertEquals(1, state.nodes.get(0).children.size)
-<<<<<<< HEAD
+
         assertEquals("tableauxstate|{a, b, c}, {d}|[true;p;null;-;i;o;(1)|d;p;0;-;l;o;()]", state.getHash())
-=======
-        assertEquals("tableauxstate|{a, b, c}, {d}|[true;p;0;-;i;o;(1)|d;p;0;-;l;o;()]", state.getHash())
->>>>>>> 64492165
     }
 
     @Test
@@ -176,11 +163,8 @@
         assertEquals(5, state.nodes.size)
         assertEquals(3, state.nodes.get(0).children.size)
         assertEquals(1, state.nodes.get(3).children.size)
-<<<<<<< HEAD
+
         assertEquals("tableauxstate|{a, b, c}, {d}|[true;p;null;-;i;o;(1,2,3)|a;p;0;-;l;o;()|b;p;0;-;l;o;()|c;p;0;-;i;o;(4)|d;p;3;-;l;o;()]", state.getHash())
-=======
-        assertEquals("tableauxstate|{a, b, c}, {d}|[true;p;0;-;i;o;(1,2,3)|a;p;0;-;l;o;()|b;p;0;-;l;o;()|c;p;0;-;i;o;(4)|d;p;3;-;l;o;()]", state.getHash())
->>>>>>> 64492165
     }
 
     @Test
@@ -238,8 +222,6 @@
         }
 
         assertEquals(hash, state.getHash()) // Verify that state has not been modified
-<<<<<<< HEAD
-=======
     }
 
     @Test
@@ -286,15 +268,10 @@
         assertEquals(true, state.nodes[3].isClosed)
         assertEquals(2, state.nodes[3].closeRef)
         assertEquals("tableauxstate|{a, b}, {!b}|[true;p;0;-;i;o;(1,2)|a;p;0;-;l;o;()|b;p;0;-;i;o;(3)|b;n;2;2;l;c;()]", state.getHash())
->>>>>>> 64492165
-    }
-
-    @Test
-    @kotlinx.serialization.UnstableDefault
-<<<<<<< HEAD
-    fun testExpandNullValues() {
-        val state = instance.parseFormulaToState("a,b;c")
-=======
+    }
+
+    @Test
+    @kotlinx.serialization.UnstableDefault
     fun testApplyCloseValidB() {
         var state = instance.parseFormulaToState("a,b,c;!a;!b;!c")
 
@@ -347,7 +324,22 @@
     @kotlinx.serialization.UnstableDefault
     fun testCloseLeafIndexOOB() {
         var state = instance.parseFormulaToState("a,b;c")
->>>>>>> 64492165
+
+        assertFailsWith<IllegalMove> {
+            instance.applyMoveOnState(state, "{\"type\":\"c\", \"id1\": 42, \"id2\": 1}")
+        }
+
+        assertFailsWith<IllegalMove> {
+            instance.applyMoveOnState(state, "{\"type\":\"c\", \"id1\": -15, \"id2\": 1}")
+        }
+
+        assertEquals(hash, state.getHash()) // Verify that state has not been modified
+    }
+
+    @Test
+    @kotlinx.serialization.UnstableDefault
+    fun testExpandNullValues() {
+        val state = instance.parseFormulaToState("a,b;c")
 
         val nodes = listOf(
                 TableauxNode(0, "a", false),
@@ -359,7 +351,6 @@
 
         val hash = state.getHash()
 
-<<<<<<< HEAD
         assertFailsWith<JsonParseException> {
             instance.applyMoveOnState(state, "{\"type\":\"e\", \"id1\": null, \"id2\": 2}")
         }
@@ -370,123 +361,6 @@
 
         assertFailsWith<JsonParseException> {
             instance.applyMoveOnState(state, "{\"type\":null, \"id1\": 0, \"id2\": null}")
-        }
-
-        assertEquals(hash, state.getHash()) // Verify that state has not been modified
-    }
-
-    /*
-        Test checkCloseOnState
-    */
-
-    @Test
-    fun testCheckCloseSimple() {
-        val state = instance.parseFormulaToState("a,!a")
-
-        assertEquals(false, instance.checkCloseOnState(state))
-
-        val nodes = listOf(
-            TableauxNode(0, "a", false),
-            TableauxNode(1, "a", true)
-            )
-
-        state.nodes.addAll(nodes)
-        state.nodes.get(0).children.add(1)
-        state.nodes.get(1).children.add(2)
-
-        assertEquals(false, instance.checkCloseOnState(state))
-
-        // Now close the proof
-        val a = state.nodes.get(2)
-
-        a.closeRef = 1
-        a.isClosed = true
-
-        assertEquals(true, instance.checkCloseOnState(state))
-    }
-
-    @Test
-    fun testCheckClose() {
-        val state = instance.parseFormulaToState("a,b;!a,!b")
-
-        assertEquals(false, instance.checkCloseOnState(state))
-
-        val nodes = listOf(
-            TableauxNode(0, "a", false),
-            TableauxNode(0, "b", false),
-            TableauxNode(1, "a", true),
-            TableauxNode(2, "b", true)
-            )
-
-        state.nodes.addAll(nodes)
-        state.nodes.get(0).children.add(1)
-        state.nodes.get(0).children.add(2)
-        state.nodes.get(1).children.add(3)
-        state.nodes.get(2).children.add(4)
-
-        assertEquals(false, instance.checkCloseOnState(state))
-
-        // Now close the proof
-        val a = state.nodes.get(3)
-        val b = state.nodes.get(4)
-
-        a.closeRef = 1
-        b.closeRef = 2
-        a.isClosed = true
-        b.isClosed = true
-
-        assertEquals(true, instance.checkCloseOnState(state))
-    }
-
-    @Test
-    fun testCheckCloseIncorrectState() {
-        val state = instance.parseFormulaToState("a,b;!a,!b")
-
-        state.nodes.add(TableauxNode(0, "a", true))
-        state.nodes.get(0).children.add(1)
-
-        assertEquals(false, instance.checkCloseOnState(state))
-
-        // Just mark the leaf as closed without doing anything
-        state.nodes.get(1).isClosed = true
-
-        assertEquals(false, instance.checkCloseOnState(state))
-
-        // Set a closeRef, too
-        state.nodes.get(1).closeRef = 0
-
-        assertEquals(false, instance.checkCloseOnState(state))
-
-        // Set the closeRef to itself
-        state.nodes.get(1).closeRef = 1
-
-        assertEquals(false, instance.checkCloseOnState(state))
-    }
-
-    @Test
-    fun testCheckCloseIncorrectState2() {
-        val state = instance.parseFormulaToState("a,!a")
-
-        val nodes = listOf(
-            TableauxNode(0, "a", false),
-            TableauxNode(1, "a", true)
-            )
-
-        state.nodes.addAll(nodes)
-        state.nodes.get(0).children.add(1)
-        state.nodes.get(1).children.add(2)
-
-        // Don't close proof completely
-        state.nodes.get(2).closeRef = 1
-
-        assertEquals(false, instance.checkCloseOnState(state))
-=======
-        assertFailsWith<IllegalMove> {
-            instance.applyMoveOnState(state, "{\"type\":\"c\", \"id1\": 42, \"id2\": 1}")
-        }
-
-        assertFailsWith<IllegalMove> {
-            instance.applyMoveOnState(state, "{\"type\":\"c\", \"id1\": -15, \"id2\": 1}")
         }
 
         assertEquals(hash, state.getHash()) // Verify that state has not been modified
@@ -569,6 +443,111 @@
         }
 
         assertEquals(hash, state.getHash()) // Verify that state has not been modified
->>>>>>> 64492165
+    }
+
+    /*
+        Test checkCloseOnState
+    */
+    @Test
+    fun testCheckCloseSimple() {
+        val state = instance.parseFormulaToState("a,!a")
+
+        assertEquals(false, instance.checkCloseOnState(state))
+
+        val nodes = listOf(
+            TableauxNode(0, "a", false),
+            TableauxNode(1, "a", true)
+            )
+
+        state.nodes.addAll(nodes)
+        state.nodes.get(0).children.add(1)
+        state.nodes.get(1).children.add(2)
+
+        assertEquals(false, instance.checkCloseOnState(state))
+
+        // Now close the proof
+        val a = state.nodes.get(2)
+
+        a.closeRef = 1
+        a.isClosed = true
+
+        assertEquals(true, instance.checkCloseOnState(state))
+    }
+
+    @Test
+    fun testCheckClose() {
+        val state = instance.parseFormulaToState("a,b;!a,!b")
+
+        assertEquals(false, instance.checkCloseOnState(state))
+
+        val nodes = listOf(
+            TableauxNode(0, "a", false),
+            TableauxNode(0, "b", false),
+            TableauxNode(1, "a", true),
+            TableauxNode(2, "b", true)
+            )
+
+        state.nodes.addAll(nodes)
+        state.nodes.get(0).children.add(1)
+        state.nodes.get(0).children.add(2)
+        state.nodes.get(1).children.add(3)
+        state.nodes.get(2).children.add(4)
+
+        assertEquals(false, instance.checkCloseOnState(state))
+
+        // Now close the proof
+        val a = state.nodes.get(3)
+        val b = state.nodes.get(4)
+
+        a.closeRef = 1
+        b.closeRef = 2
+        a.isClosed = true
+        b.isClosed = true
+
+        assertEquals(true, instance.checkCloseOnState(state))
+    }
+
+    @Test
+    fun testCheckCloseIncorrectState() {
+        val state = instance.parseFormulaToState("a,b;!a,!b")
+
+        state.nodes.add(TableauxNode(0, "a", true))
+        state.nodes.get(0).children.add(1)
+
+        assertEquals(false, instance.checkCloseOnState(state))
+
+        // Just mark the leaf as closed without doing anything
+        state.nodes.get(1).isClosed = true
+
+        assertEquals(false, instance.checkCloseOnState(state))
+
+        // Set a closeRef, too
+        state.nodes.get(1).closeRef = 0
+
+        assertEquals(false, instance.checkCloseOnState(state))
+
+        // Set the closeRef to itself
+        state.nodes.get(1).closeRef = 1
+
+        assertEquals(false, instance.checkCloseOnState(state))
+    }
+
+    @Test
+    fun testCheckCloseIncorrectState2() {
+        val state = instance.parseFormulaToState("a,!a")
+
+        val nodes = listOf(
+            TableauxNode(0, "a", false),
+            TableauxNode(1, "a", true)
+            )
+
+        state.nodes.addAll(nodes)
+        state.nodes.get(0).children.add(1)
+        state.nodes.get(1).children.add(2)
+
+        // Don't close proof completely
+        state.nodes.get(2).closeRef = 1
+
+        assertEquals(false, instance.checkCloseOnState(state))
     }
 }