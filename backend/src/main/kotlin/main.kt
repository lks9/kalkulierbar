--- conflicted
+++ resolved
@@ -102,47 +102,7 @@
 
     // Create API methods for each calculus
     for (endpoint in endpoints) {
-<<<<<<< HEAD
-        val name = endpoint.identifier
-
-        // Small documentation at the main calculus endpoint
-        app.get("/$name") { ctx ->
-            ctx.result("""Calculus "$name" loaded.
-                |Interact via the /parse /move /close and /validate endpoints""".trimMargin())
-        }
-
-        // Parse endpoint takes formula parameter and passes it to calculus implementation
-        app.post("/$name/parse") { ctx ->
-            StateKeeper.logHit("proofStart-$name")
-            val map = ctx.formParamMap()
-            val formula = getParam(map, "formula")!!
-            val params = getParam(map, "params", true)
-            ctx.result(endpoint.parseFormula(formula, params))
-        }
-
-        app.post("/$name/validate") { ctx ->
-            val map = ctx.formParamMap()
-            val state = getParam(map, "state")!!
-            ctx.result(endpoint.validate(state))
-        }
-
-        // Move endpoint takes state and move parameter values and passes them to calculus implementation
-        app.post("/$name/move") { ctx ->
-            val map = ctx.formParamMap()
-            val state = getParam(map, "state")!!
-            val move = getParam(map, "move")!!
-            ctx.result(endpoint.applyMove(state, move))
-        }
-
-        // Close endpoint takes state parameter value and passes it to calculus implementation
-        app.post("/$name/close") { ctx ->
-            val state = ctx.formParam("state")
-                    ?: throw ApiMisuseException("POST parameter 'state' with state representation must be present")
-            ctx.result(endpoint.checkClose(state))
-        }
-=======
         createCalculusEndpoints(app, endpoint)
->>>>>>> 21008b36
     }
 
     // Create admin interface and config endpoints
