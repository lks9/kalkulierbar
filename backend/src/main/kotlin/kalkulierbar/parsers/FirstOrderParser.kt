package kalkulierbar.parsers

import kalkulierbar.InvalidFormulaFormat
import kalkulierbar.logic.Constant
import kalkulierbar.logic.ExistentialQuantifier
import kalkulierbar.logic.FirstOrderTerm
import kalkulierbar.logic.Function
import kalkulierbar.logic.LogicNode
import kalkulierbar.logic.Not
import kalkulierbar.logic.QuantifiedVariable
import kalkulierbar.logic.Relation
import kalkulierbar.logic.UniversalQuantifier

/**
 * Recursive descent parser for first-order logic
 * For format specification, see docs/FirstOrderFormula.md
 */
@Suppress("TooManyFunctions")
class FirstOrderParser : PropositionalParser() {

    companion object {
        val instance = FirstOrderParser()

        fun parse(formula: String) = instance.parse(formula)

        fun parseTerm(term: String) = instance.parseTerm(term)
    }

    // List of quantifier scopes for correct variable binding
    private val quantifierScope = mutableListOf<MutableList<QuantifiedVariable>>()
    private var bindQuantifiedVariables = true

    /**
     * Parses a first order formula
     * @param formula input formula
     * @return LogicNode representing the formula
     */
    override fun parse(formula: String): LogicNode {
        // Clear quantifier scope to avoid problems on instance re-use
        quantifierScope.clear()
        bindQuantifiedVariables = true
        return super.parse(formula)
    }

    /**
     * Parses a first order term
     * @param term input term
     * @return FirstOrderTerm representing the term
     */
    fun parseTerm(term: String): FirstOrderTerm {
<<<<<<< HEAD
        tokens = Tokenizer.tokenize(term, true) // Allow extended identifier chars
=======
        tokens = Tokenizer.tokenize(term, extended = true) // Allow extended identifier chars
>>>>>>> 6a58de72
        bindQuantifiedVariables = false
        val res = parseTerm()
        if (tokens.isNotEmpty())
            throw InvalidFormulaFormat("Expected end of term but got ${gotMsg()}")

        return res
    }

    /**
     * Parses a unary not
     * @return LogicNode representing the negated formula
     */
    protected override fun parseNot(): LogicNode {

        if (nextTokenIs(TokenType.NOT)) {
            consume()
            return Not(parseNot())
        } else {
            return parseQuantifier()
        }
    }

    /**
     * Parses a series of 0 or more quantifiers, both existential and universal
     * @return LogicNode representing the series of quantifiers
     */
    private fun parseQuantifier(): LogicNode {

        if (!nextTokenIs(TokenType.UNIVERSALQUANT) && !nextTokenIs(TokenType.EXISTENTIALQUANT))
            return parseParen()

        val quantType = tokens.first().type
        consume()

        if (!nextTokenIs(TokenType.CAPID))
            throw InvalidFormulaFormat("Expected quantified variable but got ${gotMsg()}")

        val varName = tokens.first().spelling
        consume()
        consume(TokenType.COLON)

        // Open a new scope for this quantifier
        // All QuantifiedVariables encountered in the subexpression will be added there
        quantifierScope.add(mutableListOf<QuantifiedVariable>())

        val subexpression = parseNot()

        // Bound variables are variables with the spelling specified in the quantifier
        // Variables encountered with other spellings may be bound by surrounding quantifiers
        val boundVariables = quantifierScope.last().filter { it.spelling == varName }.toMutableList()
        val boundBefore = quantifierScope.last().filter { it.spelling != varName }
        quantifierScope.removeAt(quantifierScope.size - 1) // Close the scope

        // If not yet bound variables remain in our scope, add them to the next higher scope
        // If no scope exists, the variables are unbound and the formula is incorrect
        if (quantifierScope.size == 0 && boundBefore.size > 0)
            throw InvalidFormulaFormat("Unbound Variables found: ${boundBefore.joinToString(", ")}")
        else if (boundBefore.size > 0)
            quantifierScope.last().addAll(boundBefore)

        val res: LogicNode

        if (quantType == TokenType.UNIVERSALQUANT)
            res = UniversalQuantifier(varName, subexpression, boundVariables)
        else
            res = ExistentialQuantifier(varName, subexpression, boundVariables)

        return res
    }

    /**
     * Parses a parenthesis in a formula
     * @return LogicNode representing the contents of the parenthesis
     */
    protected override fun parseParen(): LogicNode {
        if (nextTokenIs(TokenType.LPAREN)) {
            consume()
            val exp = parseEquiv()
            consume(TokenType.RPAREN)
            return exp
        } else {
            return parseAtomic()
        }
    }

    /**
     * Parses an atomic formula / a relation
     * @return LogicNode representing the parsed Relation
     */
    private fun parseAtomic(): LogicNode {
        if (!nextTokenIs(TokenType.CAPID))
            throw InvalidFormulaFormat("Expected relation identifier but got ${gotMsg()}")

        val relationIdentifier = tokens.first().spelling
        consume()
        consume(TokenType.LPAREN)

        // Relation may have an arbitrary amount of argument terms
        val arguments = mutableListOf(parseTerm())
        while (nextTokenIs(TokenType.COMMA)) {
            consume()
            arguments.add(parseTerm())
        }

        consume(TokenType.RPAREN)

        return Relation(relationIdentifier, arguments)
    }

    /**
     * Parses a first-order term made up of quantified variables,
     * constants, and functions
     * @return FirstOrderTerm representing the parsed term
     */
    private fun parseTerm(): FirstOrderTerm {
        if (!nextTokenIsIdentifier())
            throw InvalidFormulaFormat("Expected identifier but got ${gotMsg()}")

        val res: FirstOrderTerm

        if (nextTokenIs(TokenType.CAPID)) {
            // Next token is quantified variable
            res = parseQuantifiedVariable()
        } else {
            // Next token is constant or function
            val identifier = tokens.first().spelling
            consume()
            if (nextTokenIs(TokenType.LPAREN))
                res = parseFunction(identifier)
            else
                res = Constant(identifier)
        }

        return res
    }

    /**
     * Parses a function invocation
     * Note: This is called when the name of the function is already consumed
     *       due to ambiguity between functions and constants
     *       The consumed name is passed as an argument to this function instead
     * @param identifier Name of the function invoked
     * @return FirstOrderTerm representing the function invocation
     */
    private fun parseFunction(identifier: String): FirstOrderTerm {
        consume(TokenType.LPAREN)

        val arguments = mutableListOf(parseTerm())
        while (nextTokenIs(TokenType.COMMA)) {
            consume()
            arguments.add(parseTerm())
        }

        consume(TokenType.RPAREN)

        return Function(identifier, arguments)
    }

    /**
     * Parses a quantified variable and adds it to the current scope
     * @return FirstOrderTerm representing the quantified variable
     */
    private fun parseQuantifiedVariable(): FirstOrderTerm {
        val res = QuantifiedVariable(tokens.first().spelling)

        // Add variable to list of bound variables so the binding quantifier is informed of its existence
        if (quantifierScope.size == 0 && bindQuantifiedVariables)
            throw InvalidFormulaFormat("Unbound variable ${gotMsg()}")

        if (bindQuantifiedVariables)
            quantifierScope.last().add(res)

        consume(TokenType.CAPID)
        return res
    }
}<|MERGE_RESOLUTION|>--- conflicted
+++ resolved
@@ -48,11 +48,7 @@
      * @return FirstOrderTerm representing the term
      */
     fun parseTerm(term: String): FirstOrderTerm {
-<<<<<<< HEAD
-        tokens = Tokenizer.tokenize(term, true) // Allow extended identifier chars
-=======
         tokens = Tokenizer.tokenize(term, extended = true) // Allow extended identifier chars
->>>>>>> 6a58de72
         bindQuantifiedVariables = false
         val res = parseTerm()
         if (tokens.isNotEmpty())
