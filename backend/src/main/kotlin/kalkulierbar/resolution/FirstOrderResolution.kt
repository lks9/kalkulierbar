package kalkulierbar.resolution

import kalkulierbar.IllegalMove
import kalkulierbar.JSONCalculus
import kalkulierbar.JsonParseException
import kalkulierbar.UnificationImpossible
import kalkulierbar.clause.Atom
import kalkulierbar.clause.Clause
import kalkulierbar.clause.ClauseSet
import kalkulierbar.logic.FirstOrderTerm
import kalkulierbar.logic.FoTermModule
import kalkulierbar.logic.Relation
import kalkulierbar.logic.transform.FirstOrderCNF
import kalkulierbar.logic.transform.Unification
import kalkulierbar.logic.transform.VariableInstantiator
import kalkulierbar.parsers.FirstOrderParser
import kalkulierbar.tamperprotect.ProtectedState
import kotlinx.serialization.Serializable
import kotlinx.serialization.json.Json
import kotlinx.serialization.modules.plus

class FirstOrderResolution :
        GenericResolution<Relation>,
        JSONCalculus<FoResolutionState, ResolutionMove, FoResolutionParam>() {
    override val identifier = "fo-resolution"

    private val serializer = Json(context = resolutionMoveModule + FoTermModule)

    override fun parseFormulaToState(formula: String, params: FoResolutionParam?): FoResolutionState {
        val parsed = FirstOrderParser.parse(formula)
        val clauses = FirstOrderCNF.transform(parsed)

        return FoResolutionState(clauses, params?.visualHelp ?: VisualHelp.NONE)
    }

    override fun applyMoveOnState(state: FoResolutionState, move: ResolutionMove): FoResolutionState {
        when (move) {
            is MoveResolveUnify -> resolveUnify(state, move.c1, move.c2, move.l1, move.l2)
            is MoveInstantiate -> instantiate(state, move.c1, move.getVarAssignTerms())
            is MoveHide -> hide(state, move.c1)
            is MoveShow -> show(state)
<<<<<<< HEAD
            is MoveHyper -> hyper(state, move.mainID, move.sidePremisses, isFO = true)
=======
            is MoveFactorize -> factorize(state, move.c1, move.a1, move.a2)
>>>>>>> 73c09325
            else -> throw IllegalMove("Unknown move type")
        }

        return state
    }

    override fun checkCloseOnState(state: FoResolutionState) = getCloseMessage(state)

    @Suppress("ThrowsCount")
    private fun resolveUnify(state: FoResolutionState, c1: Int, c2: Int, c1lit: Int, c2lit: Int) {
        if (c1 < 0 || c1 >= state.clauseSet.clauses.size)
            throw IllegalMove("There is no clause with id $c1")
        if (c2 < 0 || c2 >= state.clauseSet.clauses.size)
            throw IllegalMove("There is no clause with id $c1")

        val clause1 = state.clauseSet.clauses[c1]
        val clause2 = state.clauseSet.clauses[c2]

        if (c1lit < 0 || c1lit >= clause1.atoms.size)
            throw IllegalMove("Clause $clause1 has no atom with index $c1lit")
        if (c2lit < 0 || c2lit >= clause2.atoms.size)
            throw IllegalMove("Clause $clause2 has no atom with index $c2lit")

        val literal1 = clause1.atoms[c1lit].lit
        val literal2 = clause2.atoms[c2lit].lit
        val mgu: Map<String, FirstOrderTerm>

        try {
            mgu = Unification.unify(literal1, literal2)
        } catch (e: UnificationImpossible) {
            throw IllegalMove("Could not unify '$literal1' and '$literal2': ${e.message}")
        }

        instantiate(state, c1, mgu)
        val instance1 = state.clauseSet.clauses.size - 1
        instantiate(state, c2, mgu)
        val instance2 = state.clauseSet.clauses.size - 1
        val literal = state.clauseSet.clauses[instance1].atoms[c1lit].lit

        resolve(state, instance1, instance2, literal, true)

        // We'll remove the clause instances used for resolution here
        // Technically, we could leave them in an hide them, but this causes unnecessary
        // amounts of clutter in the hidden clause set
        state.clauseSet.clauses.removeAt(instance2)
        state.clauseSet.clauses.removeAt(instance1)

        state.newestNode = state.clauseSet.clauses.size - 1
    }

    /**
     * Create a new clause by applying a variable instantiation on an existing clause
     * @param state Current proof state
     * @param clauseID ID of the clause to use for instantiation
     * @param varAssign Map of Variables and terms they are instantiated with
     */
    private fun instantiate(
        state: FoResolutionState,
        clauseID: Int,
        varAssign: Map<String, FirstOrderTerm>
    ) {
        val newClause = instantiateReturn(state, clauseID, varAssign)

        // Add new clause to state and update newestNode pointer
        state.clauseSet.add(newClause)
        state.newestNode = state.clauseSet.clauses.size - 1
    }

    /**
     * Create a new clause by applying a variable instantiation on an existing clause
     * @param state Current proof state
     * @param clauseID ID of the clause to use for instantiation
     * @param varAssign Map of Variables and terms they are instantiated with
     * @return Instantiated clause
     */
    private fun instantiateReturn(
        state: FoResolutionState,
        clauseID: Int,
        varAssign: Map<String, FirstOrderTerm>
    ): Clause<Relation> {

        if (clauseID < 0 || clauseID >= state.clauseSet.clauses.size)
            throw IllegalMove("There is no clause with id $clauseID")

        val baseClause = state.clauseSet.clauses[clauseID]
        val newClause = Clause<Relation>()

        val instantiator = VariableInstantiator(varAssign)

        // Build the new clause by cloning atoms from the base clause and applying instantiation
        baseClause.atoms.forEach {
            val relationArgs = it.lit.arguments.map { it.clone().accept(instantiator) }
            val newRelation = Relation(it.lit.spelling, relationArgs)
            val newAtom = Atom<Relation>(newRelation, it.negated)
            newClause.add(newAtom)
        }
        return newClause
    }

    /**
     * Applies the factorize move
     * @param state The state to apply the move on
     * @param clauseID Id of clause to apply the move on
     * @param a1 ID of first literal for unification
     * @param a2 ID of second literal for unification
     */
    fun factorize(state: FoResolutionState, clauseID: Int, a1: Int, a2: Int) {
        val clauses = state.clauseSet.clauses

        // Verify that clause id is valid
        if (clauseID < 0 || clauseID >= clauses.size)
            throw IllegalMove("There is no clause with id $clauseID")

        // Unify the selected atoms
        val mgu = unifySingleClause(clauses[clauseID], a1, a2)
        val newClause = instantiateReturn(state, clauseID, mgu)
        // If the unification succeeded, a1 and a2 are now equal
        // so we can just remove the second one
        newClause.atoms.removeAt(a2)

        // Hide old and add new clause in its place
        val oldClause = clauses.removeAt(clauseID)
        state.hiddenClauses.add(oldClause)
        clauses.add(clauseID, newClause)
        state.newestNode = clauseID
    }

    /**
     * Unifies two literals of a clause so that unification on whole clause can be used
     * @param clause clause to unify
     * @param a1 first literal to apply unification
     * @param a2 second literal to apply unification
     * @return Mapping to unify whole clause
     */
    @Suppress("ThrowsCount")
    private fun unifySingleClause(clause: Clause<Relation>, a1: Int, a2: Int): Map<String, FirstOrderTerm> {
        val atoms = clause.atoms
        // Verify that atom ids are valid
        if (a1 == a2)
            throw IllegalMove("Cannot unify an atom with itself")
        if (a1 < 0 || a1 >= atoms.size)
            throw IllegalMove("There is no atom with id $a1")
        if (a2 < 0 || a2 >= atoms.size)
            throw IllegalMove("There is no atom with id $a2")

        val literal1 = atoms[a1].lit
        val literal2 = atoms[a2].lit
        val mgu: Map<String, FirstOrderTerm>

        // Get unifier for chosen Atoms
        try {
            mgu = Unification.unify(literal1, literal2)
        } catch (e: UnificationImpossible) {
            throw IllegalMove("Could not unify '$literal1' and '$literal2': ${e.message}")
        }
        return mgu
    }

    @Suppress("TooGenericExceptionCaught")
    override fun jsonToState(json: String): FoResolutionState {
        try {
            val parsed = serializer.parse(FoResolutionState.serializer(), json)

            // Ensure valid, unmodified state object
            if (!parsed.verifySeal())
                throw JsonParseException("Invalid tamper protection seal, state object appears to have been modified")

            return parsed
        } catch (e: Exception) {
            val msg = "Could not parse JSON state: "
            throw JsonParseException(msg + (e.message ?: "Unknown error"))
        }
    }

    override fun stateToJson(state: FoResolutionState): String {
        state.computeSeal()
        return serializer.stringify(FoResolutionState.serializer(), state)
    }

    @Suppress("TooGenericExceptionCaught")
    override fun jsonToMove(json: String): ResolutionMove {
        try {
            return serializer.parse(ResolutionMove.serializer(), json)
        } catch (e: Exception) {
            val msg = "Could not parse JSON move: "
            throw JsonParseException(msg + (e.message ?: "Unknown error"))
        }
    }

    /*
     * Parses a JSON parameter representation into a ResolutionParam object
     * @param json JSON parameter representation
     * @return parsed param object
     */
    @Suppress("TooGenericExceptionCaught")
    override fun jsonToParam(json: String): FoResolutionParam {
        try {
            return serializer.parse(FoResolutionParam.serializer(), json)
        } catch (e: Exception) {
            val msg = "Could not parse JSON params: "
            throw JsonParseException(msg + (e.message ?: "Unknown error"))
        }
    }
}

@Serializable
class FoResolutionState(
    override val clauseSet: ClauseSet<Relation>,
    override val visualHelp: VisualHelp
) : GenericResolutionState<Relation>, ProtectedState() {
    override var newestNode = -1
    override val hiddenClauses = ClauseSet<Relation>()

    override var seal = ""

    override fun getHash(): String {
        return "resolutionstate|$clauseSet|$hiddenClauses|$visualHelp|$newestNode"
    }
}

@Serializable
data class FoResolutionParam(val visualHelp: VisualHelp)<|MERGE_RESOLUTION|>--- conflicted
+++ resolved
@@ -39,11 +39,8 @@
             is MoveInstantiate -> instantiate(state, move.c1, move.getVarAssignTerms())
             is MoveHide -> hide(state, move.c1)
             is MoveShow -> show(state)
-<<<<<<< HEAD
             is MoveHyper -> hyper(state, move.mainID, move.sidePremisses, isFO = true)
-=======
             is MoveFactorize -> factorize(state, move.c1, move.a1, move.a2)
->>>>>>> 73c09325
             else -> throw IllegalMove("Unknown move type")
         }
 
