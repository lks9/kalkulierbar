--- conflicted
+++ resolved
@@ -42,11 +42,7 @@
 
         val c1 = clauses[cId1]
         val c2 = clauses[cId2]
-<<<<<<< HEAD
-        val resCandidates: Pair<Atom, Atom>
-=======
         val resCandidates: Pair<Atom<String>, Atom<String>>
->>>>>>> f0b7ab91
 
         // If the frontend did not pass a resolution target, we'll try to find one ourselves
         if (spelling == null) {
@@ -81,11 +77,7 @@
      * @param c2 Second clause to resolve
      * @return Pair of suitable atoms in c1 and c2 for resolution
      */
-<<<<<<< HEAD
-    private fun getAutoResolutionCandidates(c1: Clause, c2: Clause): Pair<Atom, Atom> {
-=======
     private fun getAutoResolutionCandidates(c1: Clause<String>, c2: Clause<String>): Pair<Atom<String>, Atom<String>> {
->>>>>>> f0b7ab91
 
         // Find variables present in both clauses
         var sharedAtoms = c1.atoms.filter {
