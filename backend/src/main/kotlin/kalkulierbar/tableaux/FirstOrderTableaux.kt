--- conflicted
+++ resolved
@@ -38,14 +38,10 @@
         )
     }
 
-<<<<<<< HEAD
     override fun applyMoveOnState(state: FoTableauxState, move: TableauxMove): FoTableauxState {
-=======
-    override fun applyMoveOnState(state: FoTableauxState, move: FoTableauxMove): FoTableauxState {
         // Reset status message
         state.statusMessage = null
 
->>>>>>> e444c8a2
         // Pass moves to relevant subfunction
         return when (move) {
             is MoveAutoClose -> applyAutoCloseBranch(state, move.id1, move.id2)
