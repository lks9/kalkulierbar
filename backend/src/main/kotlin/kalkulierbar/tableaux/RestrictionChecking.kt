package kalkulierbar.tableaux

import kalkulierbar.IllegalMove
import kalkulierbar.clause.Atom
import kalkulierbar.clause.Clause

/**
 * Check if expanding a leaf violates regularity
 * Throws an explaining exception if the move violates regularity
 * @param state current state object
 * @param leafID ID of the leaf to be expanded
 * @param clause Clause object to be used for expansion
 */
fun verifyExpandRegularity(state: TableauxState, leafID: Int, clause: Clause) {
    // Create list of predecessor
    val leaf = state.nodes[leafID]
    val lst = mutableListOf(leaf.toAtom().toString())

    // Check Leaf for having parent
    var predecessor: TableauxNode? = null
    if (leaf.parent != null)
        predecessor = state.nodes[leaf.parent]

    // Fill list of predecessor
    while (predecessor?.parent != null) {
        lst.add(predecessor.toAtom().toString())
        predecessor = state.nodes[predecessor.parent!!]
    }

    for (atom in clause.atoms) {
        // check if similar predecessor exists
        val isPathRegular = !lst.contains(atom.toString())

        if (!isPathRegular)
            throw IllegalMove("""Expanding this clause would introduce a duplicate
                node '$atom' on the branch, making the tree irregular""")
    }
}

/**
 * Check if expanding a leaf violates connectedness
 * Throws an explaining exception if the move violates the selected connectedness level
 * @param state current state object with the expansion already applied
 * @param leafID ID of the expanded leaf
 */
fun verifyExpandConnectedness(state: TableauxState, leafID: Int) {
    val leaf = state.nodes[leafID]
    val children = leaf.children

    // Expansion on root does not need to fulfill connectedness
    if (leafID == 0)
        return

    if (state.type == TableauxType.WEAKLYCONNECTED) {
        if (!children.fold(false) { acc, id -> acc || state.nodeIsCloseable(id) })
            throw IllegalMove("No literal in this clause would be closeable, making the tree unconnected")
    } else if (state.type == TableauxType.STRONGLYCONNECTED) {
        if (!children.fold(false) { acc, id -> acc || state.nodeIsDirectlyCloseable(id) })
            throw IllegalMove("""No literal in this clause would be closeable with '$leaf',
                making the tree not strongly connected""")
    }
}

/**
 * Verifies that a proof tree is weakly/strongly connected
 *
 * This method will return false even if the current tree can be transformed
 * into a weakly connected tree by applying close moves
 * @param state state object to check for connectedness
 * @param ctype type of connectedness to check for
 * @return true iff the proof tree is strongly/weakly connected
 */
fun checkConnectedness(state: TableauxState, ctype: TableauxType): Boolean {
    val startNodes = state.root.children // root is excluded from connectedness criteria

    if (ctype == TableauxType.UNCONNECTED)
        return true

    val strong = (ctype == TableauxType.STRONGLYCONNECTED)
    return startNodes.fold(true) { acc, id -> acc && checkConnectedSubtree(state, id, strong) }
}

/**
 * Verifies that a subtree proof tree is weakly/strongly connected
 *
 * This method does NOT exclude the root from the connectedness criteria
 * therefore it should not be used on the global proof tree root directly
 *
 * This method will return false even if the current tree can be transformed
 * into a weakly/strongly connected tree by applying close moves
 * @param state state object to check for connectedness
 * @param root ID of the node whose subtree should be checked
 * @param strong true for strong connectedness, false for weak connectedness
 * @return true iff the proof tree is weakly/strongly connected
 */
private fun checkConnectedSubtree(state: TableauxState, root: Int, strong: Boolean): Boolean {
    val node = state.nodes.get(root)

    // A subtree is weakly/strongly connected iff:
    // 1. The root is a leaf OR at least one child of the root is a closed leaf
    // 1a. For strong connectedness: The closed child is closed with the root
    // 2. All child-subtrees are weakly/strongly connected themselves

    // Leaves are trivially connected
    if (node.isLeaf)
        return true

    var hasDirectlyClosedChild = false
    var allChildrenConnected = true

    for (id in node.children) {
        val child = state.nodes[id]

        val closedCondition = child.isClosed && (!strong || child.closeRef == root)

        if (child.isLeaf && closedCondition)
            hasDirectlyClosedChild = true
        // All children are connected themselves
        if (!checkConnectedSubtree(state, id, strong)) {
            allChildrenConnected = false
            break
        }
    }

    return hasDirectlyClosedChild && allChildrenConnected
}

/**
 * Verifies that no path in the proof tree has double variables
 * (i.e. the proof tree is regular)
 *
 * @param state state object to check for regularity
 * @return true iff the proof tree is regular
 */
fun checkRegularity(state: TableauxState): Boolean {
    val startNodes = state.root.children // root is excluded from connectedness criteria

    return startNodes.fold(true) { acc, id -> acc && checkRegularitySubtree(state, id, mutableListOf()) }
}

/**
 * Checks every path from root of a subtree to leaf for regularity
 *
 * @param state : state object to search in subtree
 * @param root : ID of the subtree node from which to check
 * @param lst : list of unique node names of predecessor
 * @return true iff every path from root node to a leaf is regular
 */
private fun checkRegularitySubtree(state: TableauxState, root: Int, lst: MutableList<Atom>): Boolean {
    val node = state.nodes[root]

    // If node is in list of predecessors return false
    if (lst.contains(node.toAtom()))
        return false

    // Add node spelling to list of predecessors
    lst.add(node.toAtom())

    var subtreeRegular = true

    // Check children for double vars in path and their children respectively
<<<<<<< HEAD
    for (id in node.children) {
        if (!checkRegularitySubtree(state, id, lst)) {
            subtreeRegular = false
            break
        }
    }

    return subtreeRegular
=======
    return node.children.none { !checkRegularitySubtree(state, it, lst) }
>>>>>>> c95b49e3
}<|MERGE_RESOLUTION|>--- conflicted
+++ resolved
@@ -159,16 +159,5 @@
     var subtreeRegular = true
 
     // Check children for double vars in path and their children respectively
-<<<<<<< HEAD
-    for (id in node.children) {
-        if (!checkRegularitySubtree(state, id, lst)) {
-            subtreeRegular = false
-            break
-        }
-    }
-
-    return subtreeRegular
-=======
     return node.children.none { !checkRegularitySubtree(state, it, lst) }
->>>>>>> c95b49e3
 }