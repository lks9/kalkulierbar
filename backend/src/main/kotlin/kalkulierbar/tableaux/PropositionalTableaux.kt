--- conflicted
+++ resolved
@@ -25,21 +25,13 @@
      * @return parsed state object
      */
     override fun parseFormulaToState(formula: String, params: TableauxParam?): TableauxState {
-<<<<<<< HEAD
         if (params == null) {
             val clauses = FlexibleClauseSetParser.parse(formula)
             return TableauxState(clauses)
         } else {
             val clauses = FlexibleClauseSetParser.parse(formula, params.cnfStrategy)
-            return TableauxState(clauses, params.type, params.regular)
-        }
-=======
-        val clauses = ClauseSetParser.parse(formula)
-        return if (params == null)
-            TableauxState(clauses)
-        else
             return TableauxState(clauses, params.type, params.regular, params.backtracking)
->>>>>>> f8a500cd
+        }
     }
 
     /**
