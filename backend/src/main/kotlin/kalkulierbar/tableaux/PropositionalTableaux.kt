package kalkulierbar.tableaux

import kalkulierbar.CloseMessage
import kalkulierbar.IllegalMove
import kalkulierbar.JSONCalculus
import kalkulierbar.JsonParseException
import kalkulierbar.parsers.ClauseSetParser
import kotlinx.serialization.MissingFieldException
import kotlinx.serialization.SerializationException
import kotlinx.serialization.json.Json
import kotlinx.serialization.json.JsonDecodingException

/**
 * Implementation of a simple tableaux calculus on propositional clause sets
 * For calculus specification see docs/PropositionalTableaux.md
 */
class PropositionalTableaux : JSONCalculus<TableauxState, TableauxMove, TableauxParam>() {

    override val identifier = "prop-tableaux"

    /**
     * Parses a provided clause set as text into an initial internal state
     * Resulting state object will have a root node labeled 'true' in its tree
     * @param formula propositional clause set, format a,!b;!c,d
     * @return parsed state object
     */
    override fun parseFormulaToState(formula: String, params: TableauxParam?): TableauxState {
        val clauses = ClauseSetParser.parse(formula)
        return if (params == null)
            TableauxState(clauses)
        else
<<<<<<< HEAD
            return TableauxState(clauses, params.type, params.regular, params.backtracking)
=======
            TableauxState(clauses, params.type, params.regular)
>>>>>>> c95b49e3
    }

    /**
     * Takes in a state object and a move and applies the move to the state if possible
     * Throws an exception explaining why the move is illegal otherwise
     * @param state current state object
     * @param move move to apply in the given state
     * @return state after the move was applied
     */
    @Suppress("ReturnCount")
    override fun applyMoveOnState(state: TableauxState, move: TableauxMove): TableauxState {
<<<<<<< HEAD
        // Pass expand, close, undo moves to relevant subfunction
        when (move.type) {
            MoveType.CLOSE -> return applyMoveCloseBranch(state, move.id1, move.id2)
            MoveType.EXPAND -> return applyMoveExpandLeaf(state, move.id1, move.id2)
            MoveType.UNDO -> return applyMoveUndo(state)

            else -> throw IllegalMove("Unknown move. Valid moves are EXPAND (expand), CLOSE (close) or UNDO (undo).")
        }
=======
        // Pass expand or close moves to relevant subfunction
        return if (move.type == "c")
            applyMoveCloseBranch(state, move.id1, move.id2)
        else if (move.type == "e")
            applyMoveExpandLeaf(state, move.id1, move.id2)
        else
            throw IllegalMove("Unknown move. Valid moves are e (expand) or c (close)")
>>>>>>> c95b49e3
    }

    /**
     * Closes a branch in the proof tree is all relevant conditions are met
     * For rule specification see docs/PropositionalTableaux.md
     * @param state Current proof state
     * @param leafID Leaf node of the branch to be closed
     * @param closeNodeID Ancestor of the leaf to be used for closure
     * @return New state after rule was applied
     */
    @Suppress("ThrowsCount", "ComplexMethod")
    private fun applyMoveCloseBranch(state: TableauxState, leafID: Int, closeNodeID: Int): TableauxState {

        // Verify that both leaf and closeNode are valid nodes
        if (leafID >= state.nodes.size || leafID < 0)
            throw IllegalMove("Node with ID $leafID does not exist")
        if (closeNodeID >= state.nodes.size || closeNodeID < 0)
            throw IllegalMove("Node with ID $closeNodeID does not exist")

        val leaf = state.nodes[leafID]
        val closeNode = state.nodes[closeNodeID]

        // Verify that leaf is actually a leaf
        if (!leaf.isLeaf)
            throw IllegalMove("Node '$leaf' is not a leaf")

        // Verify that leaf is not already closed
        if (leaf.isClosed)
            throw IllegalMove("Leaf '$leaf' is already closed, no need to close again")

        // Verify that leaf and closeNode reference the same variable
        if (leaf.spelling != closeNode.spelling)
            throw IllegalMove("Leaf '$leaf' and node '$closeNode' do not reference the same variable")

        // Verify that negation checks out
        if (leaf.negated == closeNode.negated) {
            val noneOrBoth = if (leaf.negated) "both of them" else "neither of them"
            val msg = "Leaf '$leaf' and node '$closeNode' reference the same variable, but $noneOrBoth are negated"
            throw IllegalMove(msg)
        }

        // Ensure that tree root node cannot be used to close variables of same spelling ('true')
        if (closeNodeID == 0)
            throw IllegalMove("The root node cannot be used for branch closure")

        // Verify that closeNode is transitive parent of leaf
        if (!state.nodeIsParentOf(closeNodeID, leafID))
            throw IllegalMove("Node '$closeNode' is not an ancestor of leaf '$leaf'")

        // Close branch
        leaf.closeRef = closeNodeID
        var node = leaf

        // Set isClosed to true for all nodes dominated by leaf in reverse tree
        while (node.isLeaf || node.children.fold(true) { acc, e -> acc && state.nodes[e].isClosed }) {
            node.isClosed = true
            if (node.parent == null)
                break
            node = state.nodes[node.parent!!]
        }

        // Add move to state history
        if (state.undoEnable) {
            state.moveHistory.add(TableauxMove(MoveType.CLOSE, leafID, closeNodeID))
        }

        return state
    }

    /**
     * Expand a leaf in the proof tree using a specified clause
     * For rule specification see docs/PropositionalTableaux.md
     * @param state Current proof state
     * @param leafID Leaf node to expand on
     * @param clauseID Clause to use for expansion
     * @return New state after rule was applied
     */
    @Suppress("ThrowsCount")
    private fun applyMoveExpandLeaf(state: TableauxState, leafID: Int, clauseID: Int): TableauxState {
        // Don't allow further expand moves if connectedness requires close moves to be applied first
        if (!checkConnectedness(state, state.type))
            throw IllegalMove("The proof tree is currently not sufficiently connected, " +
                    "please close branches first to restore connectedness before expanding more leaves")

        // Verify that both leaf and clause are valid
        if (leafID >= state.nodes.size || leafID < 0)
            throw IllegalMove("Node with ID $leafID does not exist")
        if (clauseID >= state.clauseSet.clauses.size || clauseID < 0)
            throw IllegalMove("Clause with ID $clauseID does not exist")

        val leaf = state.nodes[leafID]
        val clause = state.clauseSet.clauses[clauseID]

        // Verify that leaf is actually a leaf
        if (!leaf.isLeaf)
            throw IllegalMove("Node '$leaf' is not a leaf")

        if (leaf.isClosed)
            throw IllegalMove("Node '$leaf' is already closed")

        // Move should be compatible with regularity restriction
        if (state.regular)
            verifyExpandRegularity(state, leafID, clause)

        // Adding every atom in clause to leaf and set parameters
        for (atom in clause.atoms) {
            val newLeaf = TableauxNode(leafID, atom.lit, atom.negated)
            state.nodes.add(newLeaf)
            leaf.children.add(state.nodes.size - 1)
        }

        // Verify compliance with connectedness criteria
        verifyExpandConnectedness(state, leafID)

        // Add move to state history
        if (state.undoEnable) {
            state.moveHistory.add(TableauxMove(MoveType.EXPAND, leafID, clauseID))
        }

        return state
    }

    /**
     *  Undo the last executed move
     *  @param state Current prove State
     *  @return New state after undoing last move
     */
    @Suppress("ThrowsCount")
    private fun applyMoveUndo(state: TableauxState): TableauxState {
        if (!state.undoEnable)
            throw IllegalMove("Backtracking is not enabled for this proof")

        // Throw error if no moves were made already
        val history = state.moveHistory
        if (history.isEmpty())
            throw IllegalMove("Can't undo in initial state")

        // Retrieve and remove this undo from list
        val top = history.removeAt(state.moveHistory.size - 1)

        // Set usedUndo to true
        state.usedUndo = true

        // Pass undo move to relevant expand and close subfunction
        when (top.type) {
            MoveType.CLOSE -> return undoClose(state, top)
            MoveType.EXPAND -> return undoExpand(state, top)

            else -> throw IllegalMove("Something went wrong. Move not implemented!")
        }
    }

    /**
     *  Undo close move
     *  @param state Current prove State
     *  @param top The last move executed
     *  @return New state after undoing latest close move
     */
    private fun undoClose(state: TableauxState, top: TableauxMove): TableauxState {
        val leafID = top.id1
        val leaf = state.nodes[leafID]

        // revert close reference to null
        leaf.closeRef = null

        var node: TableauxNode? = leaf

        while (node != null && node.isClosed) {
            node.isClosed = false
            node = if (node.parent == null) null else state.nodes[node.parent!!]
        }

        return state
    }

    /**
     *  Undo expand move
     *  @param state Current prove State
     *  @parm top The last move executed
     *  @return New state after undoing latest expand move
     */
    private fun undoExpand(state: TableauxState, top: TableauxMove): TableauxState {
        val leafID = top.id1
        val leaf = state.nodes[leafID]
        val children = leaf.children
        val nodes = state.nodes

        // remove child nodes from nodes list
        for (id in children) {
            // nodes removed are always at the top of nodes list
            // when undoing the last expand move
            nodes.removeAt(nodes.size - 1)
        }

        // Remove all leaf-children
        leaf.children.clear()

        return state
    }

    /**
     * Checks if a given state represents a valid, closed proof.
     * @param state state object to validate
     * @return string representing proof closed state (true/false)
     */
    override fun checkCloseOnState(state: TableauxState): CloseMessage {
        var msg = "The proof tree is not closed"

        if (state.root.isClosed) {
            var connectedness = "unconnected"
            if (checkConnectedness(state, TableauxType.STRONGLYCONNECTED))
                connectedness = "strongly connected"
            else if (checkConnectedness(state, TableauxType.WEAKLYCONNECTED))
                connectedness = "weakly connected"

            val regularity = if (checkRegularity(state)) "regular " else ""
            val withWithoutBT = if (state.usedUndo) "with" else "without"

            msg = "The proof is closed and valid in a $connectedness ${regularity}tableaux $withWithoutBT backtracking"
        }

        return CloseMessage(state.root.isClosed, msg)
    }

    /**
     * Parses a JSON state representation into a TableauxState object
     * @param json JSON state representation
     * @return parsed state object
     */
    @kotlinx.serialization.UnstableDefault
    override fun jsonToState(json: String): TableauxState {
        try {
            val parsed = Json.parse(TableauxState.serializer(), json)

            // Ensure valid, unmodified state object
            if (!parsed.verifySeal())
                throw JsonParseException("Invalid tamper protection seal, state object appears to have been modified")

            return parsed
        } catch (e: JsonDecodingException) {
            throw JsonParseException(e.message ?: "Could not parse JSON state")
        } catch (e: MissingFieldException) {
            throw JsonParseException(e.message
                    ?: "Could not parse JSON state - missing field")
        } catch (e: SerializationException) {
            throw JsonParseException(e.message ?: "Could not parse JSON state")
        } catch (e: NumberFormatException) {
            throw JsonParseException(e.message
                    ?: "Could not parse JSON state - invalid number format")
        }
    }

    /**
     * Serializes internal state object to JSON
     * @param state State object
     * @return JSON state representation
     */
    @kotlinx.serialization.UnstableDefault
    override fun stateToJson(state: TableauxState): String {
        state.computeSeal()
        return Json.stringify(TableauxState.serializer(), state)
    }

    /*
     * Parses a JSON move representation into a TableauxMove object
     * @param json JSON move representation
     * @return parsed move object
     */
    @kotlinx.serialization.UnstableDefault
    override fun jsonToMove(json: String): TableauxMove {
        try {
            return Json.parse(TableauxMove.serializer(), json)
        } catch (e: JsonDecodingException) {
            throw JsonParseException(e.message ?: "Could not parse JSON move")
        } catch (e: MissingFieldException) {
            throw JsonParseException(e.message
                    ?: "Could not parse JSON move - missing field")
        } catch (e: SerializationException) {
            throw JsonParseException(e.message ?: "Could not parse JSON move")
        } catch (e: NumberFormatException) {
            throw JsonParseException(e.message
                    ?: "Could not parse JSON move - invalid number format")
        }
    }

    /*
     * Parses a JSON parameter representation into a TableauxParam object
     * @param json JSON parameter representation
     * @return parsed param object
     */
    @kotlinx.serialization.UnstableDefault
    override fun jsonToParam(json: String): TableauxParam {
        try {
            return Json.parse(TableauxParam.serializer(), json)
        } catch (e: JsonDecodingException) {
            throw JsonParseException(e.message ?: "Could not parse JSON params")
        } catch (e: MissingFieldException) {
            throw JsonParseException(e.message
                    ?: "Could not parse JSON params - missing field")
        } catch (e: SerializationException) {
            throw JsonParseException(e.message ?: "Could not parse JSON params")
        } catch (e: NumberFormatException) {
            throw JsonParseException(e.message
                    ?: "Could not parse JSON params - invalid number format")
        }
    }

    /**
     * Provides some API documentation regarding formats used for inputs and outputs
     * @return plaintext API documentation
     */
    override fun getDocumentation(): String {
        return """Takes a clause set as an input, format a,!b;b,!c;d with variables in [a-zA-Z]+\n
            |Possible moves are expand and close of the following JSON format:\n
            |Expand: {type: "e", id1: <ID of leaf to expand on>, id2: <ID of clause to expand>}\n
            |Close: {type: "c", id1: <ID of leaf to close>, id2: <ID of node to close with>}\n
            |where IDs are the positions of the node or clause in the nodes or clauses list of the state object."""
    }
}<|MERGE_RESOLUTION|>--- conflicted
+++ resolved
@@ -29,11 +29,7 @@
         return if (params == null)
             TableauxState(clauses)
         else
-<<<<<<< HEAD
             return TableauxState(clauses, params.type, params.regular, params.backtracking)
-=======
-            TableauxState(clauses, params.type, params.regular)
->>>>>>> c95b49e3
     }
 
     /**
@@ -45,7 +41,6 @@
      */
     @Suppress("ReturnCount")
     override fun applyMoveOnState(state: TableauxState, move: TableauxMove): TableauxState {
-<<<<<<< HEAD
         // Pass expand, close, undo moves to relevant subfunction
         when (move.type) {
             MoveType.CLOSE -> return applyMoveCloseBranch(state, move.id1, move.id2)
@@ -54,15 +49,6 @@
 
             else -> throw IllegalMove("Unknown move. Valid moves are EXPAND (expand), CLOSE (close) or UNDO (undo).")
         }
-=======
-        // Pass expand or close moves to relevant subfunction
-        return if (move.type == "c")
-            applyMoveCloseBranch(state, move.id1, move.id2)
-        else if (move.type == "e")
-            applyMoveExpandLeaf(state, move.id1, move.id2)
-        else
-            throw IllegalMove("Unknown move. Valid moves are e (expand) or c (close)")
->>>>>>> c95b49e3
     }
 
     /**
