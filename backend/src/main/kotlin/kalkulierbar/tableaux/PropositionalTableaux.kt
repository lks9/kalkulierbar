--- conflicted
+++ resolved
@@ -25,7 +25,6 @@
      * @return parsed state object
      */
     override fun parseFormulaToState(formula: String, params: TableauxParam?): TableauxState {
-<<<<<<< HEAD
         if (params == null) {
             val clauses = FlexibleClauseSetParser.parse(formula)
             return TableauxState(clauses)
@@ -33,13 +32,6 @@
             val clauses = FlexibleClauseSetParser.parse(formula, params.cnfStrategy)
             return TableauxState(clauses, params.type, params.regular)
         }
-=======
-        val clauses = ClauseSetParser.parse(formula)
-        return if (params == null)
-            TableauxState(clauses)
-        else
-            TableauxState(clauses, params.type, params.regular)
->>>>>>> c95b49e3
     }
 
     /**
