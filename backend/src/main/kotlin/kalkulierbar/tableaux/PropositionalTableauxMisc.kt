--- conflicted
+++ resolved
@@ -147,11 +147,12 @@
  * @param regular set to true to enforce regularity
  */
 @Serializable
-<<<<<<< HEAD
-data class TableauxParam(val type: TableauxType, val regular: Boolean, val cnfStrategy: CnfStrategy = CnfStrategy.OPTIMAL)
-=======
-data class TableauxParam(val type: TableauxType, val regular: Boolean, val backtracking: Boolean)
->>>>>>> f8a500cd
+data class TableauxParam(
+    val type: TableauxType,
+    val regular: Boolean,
+    val backtracking: Boolean,
+    val cnfStrategy: CnfStrategy = CnfStrategy.OPTIMAL
+)
 
 enum class TableauxType {
     UNCONNECTED, WEAKLYCONNECTED, STRONGLYCONNECTED
