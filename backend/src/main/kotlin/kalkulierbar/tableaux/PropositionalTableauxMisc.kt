package kalkulierbar.tableaux

import kalkulierbar.clause.Atom
import kalkulierbar.clause.ClauseSet
import kalkulierbar.tamperprotect.ProtectedState
import kotlinx.serialization.Serializable

/**
 * Class representing a PropositionalTableaux proof
 * @param clauseSet The clause set to be proven unsatisfiable
 */
@Serializable
<<<<<<< HEAD
class TableauxState(val clauseSet: ClauseSet, val type: TableauxType = TableauxType.UNCONNECTED, val regular: Boolean = false, val undoEnable: Boolean = false) : ProtectedState() {
    val nodes = mutableListOf<TableauxNode>(TableauxNode(null, "true", false))
    val moveHistory = mutableListOf<TableauxMove>()
    var usedUndo = false
=======
class TableauxState(
    val clauseSet: ClauseSet,
    val type: TableauxType = TableauxType.UNCONNECTED,
    val regular: Boolean = false
) : ProtectedState() {
    val nodes = mutableListOf(TableauxNode(null, "true", false))
>>>>>>> c95b49e3
    val root
        get() = nodes[0]
    val leaves
        get() = nodes.filter { it.isLeaf }
    override var seal = ""

    /**
     * Check whether a node is a (transitive) parent of another node
     * @param parentID Node to check parenthood of
     * @param childID Child node of suspected parent
     * @return true iff the parentID is a true ancestor of the childID
     */
    @Suppress("ReturnCount")
    fun nodeIsParentOf(parentID: Int, childID: Int): Boolean {
        val child = nodes.get(childID)
        if (child.parent == parentID)
            return true
        if (child.parent == 0 || child.parent == null)
            return false
        return nodeIsParentOf(parentID, child.parent)
    }

    /**
     * Check if a given node can be closed
     * @param nodeID ID of the node to check
     * @return true is the node can be closed, false otherwise
     */
    fun nodeIsCloseable(nodeID: Int): Boolean {
        val node = nodes.get(nodeID)
        return node.isLeaf && nodeAncestryContainsAtom(nodeID, node.toAtom().not())
    }

    /**
     * Check if a given node can be closed with its immediate parent
     * @param nodeID ID of the node to check
     * @return true is the node can be closed directly, false otherwise
     */
    fun nodeIsDirectlyCloseable(nodeID: Int): Boolean {
        val node = nodes[nodeID]
        if (node.parent == null)
            return false
        val parent = nodes[node.parent]

        return node.isLeaf && node.toAtom() == parent.toAtom().not()
    }

    /**
     * Check if a node's ancestry includes a specified atom
     * @param nodeID ID of the node to check
     * @param atom the atom to search for
     * @return true iff the node's transitive parents include the given atom
     */
    private fun nodeAncestryContainsAtom(nodeID: Int, atom: Atom): Boolean {
        var node = nodes[nodeID]

        // Walk up the tree from start node
        while (node.parent != null) {
            node = nodes[node.parent!!]
            // Check if current node is identical to atom
            if (node.toAtom() == atom)
                return true
        }

        return false
    }

    override fun getHash(): String {
        val nodesHash = nodes.joinToString("|") { it.getHash() }
        val clauseSetHash = clauseSet.toString()
        val optsHash = "$type|$regular|$undoEnable|$usedUndo"
        val historyHash = moveHistory.map { "(${it.type},${it.id1},${it.id2})" }.joinToString(",")
        return "tableauxstate|$optsHash|$clauseSetHash|[$nodesHash]|[$historyHash]"
    }
}

/**
 * Class representing a single node in the proof tree
 * @param parent ID of the parent node in the proof tree
 * @param spelling Name of the variable the node represents
 * @param negated True if the variable is negated, false otherwise
 */
@Serializable
class TableauxNode(val parent: Int?, val spelling: String, val negated: Boolean) {
    var isClosed = false
    var closeRef: Int? = null
    val children = mutableListOf<Int>()
    val isLeaf
        get() = children.size == 0

    override fun toString(): String {
        return if (negated) "!$spelling" else spelling
    }

    /**
     * Pack the node into a well-defined, unambiguous string representation
     * Used to calculate checksums over state objects as JSON representation
     * might differ slightly between clients, encodings, etc
     * @return Canonical node representation
     */
    fun getHash(): String {
        val neg = if (negated) "n" else "p"
        val leaf = if (isLeaf) "l" else "i"
        val closed = if (isClosed) "c" else "o"
        val ref = if (closeRef != null) closeRef.toString() else "-"
        val childlist = children.joinToString(",")
        return "$spelling;$neg;$parent;$ref;$leaf;$closed;($childlist)"
    }

    fun toAtom() = Atom(spelling, negated)
}

/**
 * Class representing a rule application in a PropositionalTableaux
 * @param type EXPAND for a branch expand move, CLOSE for a branch close move, UNDO for a undo move
 * @param id1 ID of the leaf to apply the rule on, For undo moves: ID of the leaf
 * @param id2 For expand moves: ID of the clause to expand. For close moves: ID of the node to close with
 */
@Serializable
data class TableauxMove(val type: MoveType, val id1: Int, val id2: Int)

/**
 * Class representing parameter settings for a regular tableaux
 * @param type minimum connectedness setting for the tableaux
 *      UNCONNECTED, WEAKLYCONNECTED or STRONGYLCONNECTED
 * @param regular set to true to enforce regularity
 */
@Serializable
data class TableauxParam(val type: TableauxType, val regular: Boolean, val backtracking: Boolean)

enum class TableauxType {
    UNCONNECTED, WEAKLYCONNECTED, STRONGLYCONNECTED
}

enum class MoveType {
    EXPAND, CLOSE, UNDO
}<|MERGE_RESOLUTION|>--- conflicted
+++ resolved
@@ -10,19 +10,15 @@
  * @param clauseSet The clause set to be proven unsatisfiable
  */
 @Serializable
-<<<<<<< HEAD
-class TableauxState(val clauseSet: ClauseSet, val type: TableauxType = TableauxType.UNCONNECTED, val regular: Boolean = false, val undoEnable: Boolean = false) : ProtectedState() {
+class TableauxState(
+    val clauseSet: ClauseSet,
+    val type: TableauxType = TableauxType.UNCONNECTED,
+    val regular: Boolean = false,
+    val undoEnable: Boolean = false
+) : ProtectedState() {
     val nodes = mutableListOf<TableauxNode>(TableauxNode(null, "true", false))
     val moveHistory = mutableListOf<TableauxMove>()
     var usedUndo = false
-=======
-class TableauxState(
-    val clauseSet: ClauseSet,
-    val type: TableauxType = TableauxType.UNCONNECTED,
-    val regular: Boolean = false
-) : ProtectedState() {
-    val nodes = mutableListOf(TableauxNode(null, "true", false))
->>>>>>> c95b49e3
     val root
         get() = nodes[0]
     val leaves
