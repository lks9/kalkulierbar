--- conflicted
+++ resolved
@@ -206,13 +206,8 @@
 	end
 end
 
-<<<<<<< HEAD
 def tryCloseTrivial(trq, iterations = 7, verbose = false)
-	logMsg "Trying to close a trivial proof"
-=======
-def tryCloseTrivial(trq, iterations = 5, verbose = false)
 	logMsg "Trying to close a trivial tableaux proof"
->>>>>>> c95b49e3
 	
 	if bogoATP(trq, "a,b;!a;!b", "WEAKLYCONNECTED", false, iterations, verbose)
 		logSuccess "Test successful"
@@ -223,7 +218,7 @@
 
 def tryCloseTrivialResolution(trq, iterations = 10, verbose = false)
 	logMsg "Trying to close a trivial resolution proof"
-	
+
 	if resolutionBogoATP(trq, "a,b;!a;!b", iterations, verbose)
 		logSuccess "Test successful"
 	else
@@ -350,10 +345,6 @@
 tryCloseRegular(trq)
 tryCloseUncloseable(trq)
 testRegularityRestriction(trq)
-<<<<<<< HEAD
 testUndo(trq)
-=======
-
 testResolutionInitialState(trq)
-tryCloseTrivialResolution(trq)
->>>>>>> c95b49e3
+tryCloseTrivialResolution(trq)