require 'net/http'
require 'json'
require 'date'
require 'cgi'

require_relative 'clausegenerator.class'
require_relative 'formulagenerator.class'
require_relative 'testrequest.class'
require_relative 'bogoatp.class'
require_relative 'resolutionBogoATP.class'

def logMsg(msg, c = "0")
	STDERR.puts "[#{Time.now.strftime('%d/%m %H:%M:%S')}] \e[#{c}m#{msg}\e[0m"
end

def logSuccess(msg)
	logMsg(msg, "32") # Green font color
end

def logError(msg)
	logMsg(msg, "41") # Red font color
end

=begin
	How to write a system test scenario

	1. Create a new function taking a TestRequest instance as an argument
	2. Log some output (What are you testing right now?) using logMsg
	3. Generate the test data you need (use ClauseGenerator for random clause sets)
	4. Send & validate some requests using TestRequest.post
	4.1 For simple error tests, setting the expected status code should be enough
	    You might want to check the error message, too.
	4.2 If you know exactly what the response should be, pass the response as a string
	    to post() in the requestValidator parameter
	4.3 If you only care about a part of the response, try passing a regular expression
	    that matches what you want
	4.4 For anything more complex, pass a Lambda function taking the response body and
	    returning a boolean
	5. Log success or failure using logSuccess and logError - give some stats, too, if
	   you like
	6. Call your function with the trq object and appropriate parameters at the bottom
	   of this file
	7. Done!
=end

def fuzzClauseParsing(trq, count = 100)
	logMsg "Fuzzing valid clause sets"
	success = true
	cg = ClauseGenerator.new

	count.times() {
		clauses = []
		string = cg.genClauseSet(clauses)
		success &= trq.post('/prop-tableaux/parse', "formula=#{string}", ->(res){ checkEquiv(JSON.parse(res)['clauseSet']['clauses'], clauses)}, 200)
	}

	if success
		logSuccess "Test successful - sent #{count.to_s} requests"
	else
		logError "Test failed!"
	end
end

def testResolutionInitialState(trq, count = 30)
	logMsg "Testing initial resolution states"
	success = true
	cg = ClauseGenerator.new

	count.times() {
		clauses = []
		string = cg.genClauseSet(clauses)
		success &= trq.post('/prop-resolution/parse', "formula=#{string}", ->(res){ checkEquiv(JSON.parse(res)['clauseSet']['clauses'], clauses)}, 200)
	}

	if success
		logSuccess "Test successful - sent #{count.to_s} requests"
	else
		logError "Test failed!"
	end
end

# Checks if a clauseSet received is equivalent to a clauseSet obtained from ClauseGenerator
def checkEquiv(got, expect)
	return false unless got.length === expect.length
	expect.each_with_index { |eClause, i|
		return false unless eClause.length === got[i]['atoms'].length
		gClause = got[i]['atoms'].map{ |a| (a['negated'] ? "!" : "") + a['lit']}
		
		# Elements in got or expected, but not the intersection of got and expected
		differring = (eClause | gClause) - (eClause & gClause)
		return false if differring.length > 0
	}
	true
end

def fuzzFormulaParsing(trq, count = 100)
	logMsg "Fuzzing valid formulas"
	success = true
	fg = FormulaGenerator.new

	count.times() {
		raw = fg.generate
		string = CGI.escape(raw)
		# For simplicity, check only that parsing is successful
		#puts raw
		success &= trq.post('/prop-tableaux/parse', "formula=#{string}", /.*/, 200)
	}

	if success
		logSuccess "Test successful - sent #{count.to_s} requests"
	else
		logError "Test failed!"
	end
end

def testInvalidParam(trq)
	cg = ClauseGenerator.new
	logMsg "Testing invalid formulas"
	formulas = ["", ",", "a,", "a,b;", "a,b;c,", "a,b;c,;e", ",b;c,;e", ";c,;e"]
	success = true

	success &= trq.post('/prop-tableaux/parse', "formul=#{cg.genClauseSet()}", /parameter.*needs to be present/i, 400)

	formulas.each { |f|
		success &= trq.post('/prop-tableaux/parse', "formula=#{f}", /^parsing as .* failed:/i, 400)
	}
	
	if success
		logSuccess "Test successful - sent #{(formulas.length + 1).to_s} requests"
	else
		logError "Test failed!"
	end
end

def testRootNodeCreation(trq, count = 20)
	logMsg "Testing correct root node creation"

	success = true
	cg = ClauseGenerator.new

	validate = ->(res) {
		r = JSON.parse(res)
		valid = r['nodes'].length === 1
		n = r['nodes'][0]
		valid &= n['spelling'] === 'true'
		valid &= !n['isClosed']
		valid &= !n['negated']
		valid &= n['parent'] === nil
		valid &= n['children'].length === 0
		valid
	}

	count.times() {
		string = cg.genClauseSet()
		success &= trq.post('/prop-tableaux/parse', "formula=#{string}", validate, 200)
	}
	
	if success
		logSuccess "Test successful - sent #{count.to_s} requests"
	else
		logError "Test failed!"
	end
end

def testStateModification(trq, count = 50)
	logMsg "Testing tamper protection"
	cg = ClauseGenerator.new
	iterations = count / 10
	success = true

	iterations.times() {
		validState = trq.getPostResponse('/prop-tableaux/parse', "formula=#{cg.genClauseSet}")
		parsed = JSON.parse(validState)

		# Test unmodified state
		success &= trq.post('/prop-tableaux/close', "state=#{JSON.dump(parsed)}", /.*/, 200)

		10.times() {
			modified = JSON.parse(validState)
			modType = rand(1..2)
			case modType
			when 1
				tweakNode(modified)
			when 2
				tweakClause(modified)
			end

			success &= trq.post('/prop-tableaux/close', "state=#{JSON.dump(modified)}", /.*Invalid tamper protection seal.*/, 400)
		}
	}

	if success
		logSuccess "Test successful - sent #{(iterations * 11).to_s} requests"
	else
		logError "Test failed!"
	end
end

# Internal function, irrelevant
def tweakNode(state)
	i = rand(0...state['nodes'].length)
	case rand(1..4)
	when 1
		state['nodes'][i]['negated'] = !state['nodes'][i]['negated']
	when 2
		state['nodes'][i]['isClosed'] = !state['nodes'][i]['isClosed']
	when 3
		state['nodes'][i]['parent'] = (state['nodes'][i]['parent'] == nil ? rand(1..500) : state['nodes'][i]['parent'] + rand(1..500))
	when 4
		state['nodes'][i]['children'].push(rand(0..500))
	end
end

# Internal function, irrelevant
def tweakClause(state)
	i = rand(0...state['clauseSet']['clauses'].length)
	j = rand(0...state['clauseSet']['clauses'][i]['atoms'].length)
	state['clauseSet']['clauses'][i]['atoms'][j]['negated'] = !state['clauseSet']['clauses'][i]['atoms'][j]['negated']
end

def tryCloseUncloseable(trq, iterations = 10, verbose = false)
	logMsg "Trying to close unclosable proof"
	
	if bogoATP(trq, "b,c;!a,b;!c;!b,!c", "UNCONNECTED", false, iterations, verbose)
		logError "Test failed"
	else
		logSuccess "Test successful"
	end
end

<<<<<<< HEAD
def tryCloseTrivial(trq, iterations = 7, verbose = false)
	logMsg "Trying to close a trivial proof"
=======
def tryCloseTrivial(trq, iterations = 5, verbose = false)
	logMsg "Trying to close a trivial tableaux proof"
>>>>>>> c95b49e3
	
	if bogoATP(trq, "a,b;!a;!b", "WEAKLYCONNECTED", false, iterations, verbose)
		logSuccess "Test successful"
	else
		logError "Test failed"
	end
end

def tryCloseTrivialResolution(trq, iterations = 10, verbose = false)
	logMsg "Trying to close a trivial resolution proof"
	
	if resolutionBogoATP(trq, "a,b;!a;!b", iterations, verbose)
		logSuccess "Test successful"
	else
		logError "Test failed"
	end
end

def tryCloseCloseable(trq, iterations = 15, verbose = false)
	logMsg "Trying to close a proof"
	
	if bogoATP(trq, "a,b,c;a,!b;!a;!c", "UNCONNECTED", false, iterations, verbose)
		logSuccess "Test successful"
	else
		logError "Test failed"
	end
end

def tryCloseConnected(trq, iterations = 15, verbose = false)
	logMsg "Trying to close a strongly connected proof"
	
	if bogoATP(trq, "a,b,c,d,e,f;a,!b;!a;!c;d,!e;!d;!f", "STRONGLYCONNECTED", false, iterations, verbose)
		logSuccess "Test successful"
	else
		logError "Test failed"
	end
end

def tryCloseRegular(trq, iterations = 15, verbose = false)
	logMsg "Trying to close a regular proof"
	
	if bogoATP(trq, "a,b,c,d,e,f;a,!b;!a;!c;d,!e;!d;!f", "UNCONNECTED", true, iterations, verbose)
		logSuccess "Test successful"
	else
		logError "Test failed"
	end
end

def testRegularityRestriction(trq, iterations = 5, verbose = false)
	logMsg "Testing regularity restriction with random clause sets"
	cg = ClauseGenerator.new
	success = true

	iterations.times() {
		formula = cg.genClauseSet
		tree = bogoATP(trq, formula, "UNCONNECTED", true, 5, verbose, getTree: true)
		if !checkRegularity(tree)
			success = false
			break
		end
	}

	if success
		logSuccess "Test successful"
	else
		logError "Test failed"
	end
end

def checkRegularity(tree)
	leaves = tree.filter{ |node| node['children'] == nil or node['children'].length == 0 }

	leaves.each{ |leaf|
		node = leaf
		spellings = []
		while node['parent'] != nil and node['parent'].to_i != 0
			spellings.push("#{node['negated'] ? "!" : ""}#{node['spelling']}")
			node = tree[node['parent'].to_i]
		end
		return false if spellings.length > spellings.uniq.length
	}

	return true
end

trq = TestRequest.new

logMsg("Testing PropositionalTableaux")
testInvalidParam(trq)
fuzzClauseParsing(trq)
fuzzFormulaParsing(trq)
testRootNodeCreation(trq)
testStateModification(trq)
tryCloseTrivial(trq)
tryCloseCloseable(trq)
tryCloseConnected(trq)
tryCloseRegular(trq)
tryCloseUncloseable(trq)
<<<<<<< HEAD
testRegularityRestriction(trq)
=======
testRegularityRestriction(trq)

testResolutionInitialState(trq)
tryCloseTrivialResolution(trq)
>>>>>>> c95b49e3
<|MERGE_RESOLUTION|>--- conflicted
+++ resolved
@@ -228,13 +228,8 @@
 	end
 end
 
-<<<<<<< HEAD
 def tryCloseTrivial(trq, iterations = 7, verbose = false)
 	logMsg "Trying to close a trivial proof"
-=======
-def tryCloseTrivial(trq, iterations = 5, verbose = false)
-	logMsg "Trying to close a trivial tableaux proof"
->>>>>>> c95b49e3
 	
 	if bogoATP(trq, "a,b;!a;!b", "WEAKLYCONNECTED", false, iterations, verbose)
 		logSuccess "Test successful"
@@ -333,11 +328,7 @@
 tryCloseConnected(trq)
 tryCloseRegular(trq)
 tryCloseUncloseable(trq)
-<<<<<<< HEAD
 testRegularityRestriction(trq)
-=======
-testRegularityRestriction(trq)
 
 testResolutionInitialState(trq)
-tryCloseTrivialResolution(trq)
->>>>>>> c95b49e3
+tryCloseTrivialResolution(trq)