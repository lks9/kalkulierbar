--- conflicted
+++ resolved
@@ -3,17 +3,14 @@
 - let's see how you might want to get started!
 
 ## The Bare Metal
-<<<<<<< HEAD
 At their core, calculi are just classes implementing the `Calculus` interface.
 There are three core functions: Parsing a formula and setting up the initial proof state,
 taking a proof state and applying a rule ('move') on it, and checking if a given state represents a closed proof.
+An additional endpoint that you might want to support is state validation, 
+which lets a frontend implementation check stored states without applying any moves. 
+So a really basic calculus might be implemented like this:
 
-So a really basic calculus might be implemented like this:
 ```kotlin
-=======
-At their core, calculi are just classes implementing the `Calculus` interface. There are three core functions: Parsing a formula and setting up the initial proof state, taking a proof state and applying a rule ('move') on it, and checking if a given state represents a closed proof. An additional endpoint that you might want to support is state validation, which lets a frontend implementation check stored states without applying any moves. So a really basic calculus might be implemented like this:
-```
->>>>>>> b9c3a3c7
 class BareMetalCalculus : Calculus {
     // Give your calculus a unique name
     // The calculus api will be exposed at '/<identifier>/'
@@ -97,13 +94,12 @@
     }
 }
 ```
-<<<<<<< HEAD
 Note that the `checkCloseOnState` function returns a `CloseMessage` - this is a predefined data class containing
 a boolean field `closed` indicating whether the proof is, well, closed,
 alongside a string `message` containing more information.
-=======
-Note that the `checkCloseOnState` function returns a `CloseMessage` - this is a predefined data class containing a boolean field `closed` indicating whether the proof is, well, closed, alongside a string `message` containing more information. Also, you might have noticed there is no `validate` function here - and that's by design. Using the `JSONCalculus`, the validate endpoint will simply return `true` if parsing of the state succeeds. If you would like to perform additional validation, you can do so by overriding the `validateOnState` method of the interface.
->>>>>>> b9c3a3c7
+Also, you might have noticed there is no `validate` function here - and that's by design. 
+Using the `JSONCalculus`, the validate endpoint will simply return `true` if parsing of the state succeeds. 
+If you would like to perform additional validation, you can do so by overriding the `validateOnState` method of the interface.
 
 ## Some Safety
 One important caveat to the stateless nature of KalkulierbaR is that we have to be able to trust the client
@@ -145,13 +141,8 @@
 * `FlexibleClauseSetParser.parse(formula)` parses both clause set notation and propositional formulae into clause sets
 * `FirstOrderParser.parse(formula)` parses a first-order formula into a tree representation
 
-
-<<<<<<< HEAD
 For details on the input formats see the input format specification files in this folder,
 for details on the parsed representations it's probably best to jump right to the source code
 in the `logic` and `clause` packages.
 There is also a variety of ready-to-use formula transformations (CNF, NNF, SNF, Unification, etc)
-for both propositional and first-order formulae in the `logic/transform` package.
-=======
-For details on the input formats see the input format specification files in this folder, for details on the parsed representations it's probably best to jump right to the source code in the `logic` and `clause` packages. There is also a variety of ready-to-use formula transformations (CNF, NNF, SNF, Unification, etc) for both propositional and first-order formulae in the `logic/transform` and `logic/util` packages.
->>>>>>> b9c3a3c7
+for both propositional and first-order formulae in the `logic/transform` `logic/util` packages.